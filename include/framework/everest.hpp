--- conflicted
+++ resolved
@@ -229,12 +229,8 @@
     bool telemetry_enabled;
     std::optional<ModuleTierMappings> module_tier_mappings;
 
-<<<<<<< HEAD
-    void handle_ready(json data);
+    void handle_ready(const nlohmann::json& data);
     void handle_shutdown(json data);
-=======
-    void handle_ready(const nlohmann::json& data);
->>>>>>> ac8872b9
 
     void heartbeat();
 
