--- conflicted
+++ resolved
@@ -188,17 +188,14 @@
 
 #define EVCALLBACK(function) [](auto&& PH1) { function(std::forward<decltype(PH1)>(PH1)); }
 
-<<<<<<< HEAD
 class EverestShuttingDown : public Everest::EverestBaseRuntimeError {
 public:
     using Everest::EverestBaseRuntimeError::EverestBaseRuntimeError;
 };
-=======
 namespace Everest {
 struct BootException : public std::runtime_error {
     using std::runtime_error::runtime_error;
 };
 } // namespace Everest
->>>>>>> ac8872b9
 
 #endif // UTILS_TYPES_HPP