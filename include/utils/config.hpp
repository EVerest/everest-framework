// SPDX-License-Identifier: Apache-2.0
// Copyright Pionix GmbH and Contributors to EVerest
#ifndef UTILS_CONFIG_HPP
#define UTILS_CONFIG_HPP

#include <filesystem>
#include <list>
#include <optional>
#include <regex>
#include <set>
#include <string>
#include <tuple>
#include <unordered_map>

#include <nlohmann/json-schema.hpp>

#include <utils/config_cache.hpp>
#include <utils/error.hpp>
#include <utils/error/error_type_map.hpp>
#include <utils/module_config.hpp>
#include <utils/types.hpp>

namespace Everest {
using json = nlohmann::json;
using json_uri = nlohmann::json_uri;
using json_validator = nlohmann::json_schema::json_validator;
namespace fs = std::filesystem;

struct ManagerSettings;
struct RuntimeSettings;

///
/// \brief A structure that contains all available schemas
///
struct schemas {
    json config;                 ///< The config schema
    json manifest;               ///< The manifest scheme
    json interface;              ///< The interface schema
    json type;                   ///< The type schema
    json error_declaration_list; ///< The error-declaration-list schema
};

///
/// \brief Allowed format of a type URI, which are of a format like this /type_file_name#/TypeName
///
const static std::regex type_uri_regex{R"(^((?:\/[a-zA-Z0-9\-\_]+)+#\/[a-zA-Z0-9\-\_]+)$)"};

struct ImplementationInfo {
    std::string module_id;
    std::string module_name;
    std::string impl_id;
    std::string impl_intf;
};

///
/// \brief Base class for configs
///
class ConfigBase {
protected:
    json main;
    json settings;

    json manifests;
    json interfaces;
    json interface_definitions;
    json types;
    schemas _schemas;

    std::unordered_map<std::string, ModuleTierMappings> tier_mappings;
    // experimental caches
    std::unordered_map<std::string, std::string> module_names;
    std::unordered_map<std::string, ConfigCache> module_config_cache;

    error::ErrorTypeMap error_map;

    const MQTTSettings mqtt_settings;

    ///
    /// \brief extracts information about the provided module given via \p module_id from the config and manifest
    ///
    /// \returns a ImplementationInfo object containing module_id, module_name, impl_id and impl_intf
    ImplementationInfo extract_implementation_info(const std::string& module_id) const;

    ///
    /// \brief extracts information about the provided implementation given via \p module_id and \p impl_id from the
    /// config and
    /// manifest
    ///
    /// \returns a ImplementationInfo object containing module_id, module_name, impl_id and impl_intf
    ImplementationInfo extract_implementation_info(const std::string& module_id, const std::string& impl_id) const;

public:
    ///
    /// \brief Create a ConfigBase with the provided \p mqtt_settings
    explicit ConfigBase(const MQTTSettings& mqtt_settings) : mqtt_settings(mqtt_settings) {};

    ///
    /// \brief turns then given \p module_id into a printable identifier
    ///
    /// \returns a string with the printable identifier
    std::string printable_identifier(const std::string& module_id) const;

    ///
    /// \brief turns then given \p module_id and \p impl_id into a printable identifier
    ///
    /// \returns a string with the printable identifier
    std::string printable_identifier(const std::string& module_id, const std::string& impl_id) const;

    ///
    /// \returns the module name matching the provided \p module_id
    std::string get_module_name(const std::string& module_id) const;

    ///
    /// \brief turns the given \p module_id and \p impl_id into a mqtt prefix
    ///
    std::string mqtt_prefix(const std::string& module_id, const std::string& impl_id);

    ///
    /// \brief turns the given \p module_id into a mqtt prefix
    ///
    std::string mqtt_module_prefix(const std::string& module_id);

    ///
    /// \returns a json object that contains the main config
    // FIXME (aw): this should be const and return the config by const ref!
    json get_main_config();

    ///
    /// \brief checks if the config contains the given \p module_id
    bool contains(const std::string& module_id) const;

    ///
    /// \returns a json object that contains the manifests
    const json& get_manifests();

    ///
    /// \returns a json object that contains the interface definitions
    json get_interface_definitions();

    ///
    /// \returns a json object that contains the available interfaces
    json get_interfaces();

    ///
    /// \returns a json object that contains the settings
    const json get_settings();

    ///
    /// \returns a json object that contains the schemas
    json get_schemas();

    ///
    /// \returns a json object that contains the schemas
    json get_error_types_map();

    ///
    /// \returns a json object that contains the types
    json get_types();

    ///
    /// \returns the module config cache
    std::unordered_map<std::string, ConfigCache> get_module_config_cache();

    ///
    /// \returns the 3 tier model mappings
    std::unordered_map<std::string, ModuleTierMappings> get_3_tier_model_mappings();

    //
    /// \returns the 3 tier model mappings for the given \p module_id
    std::optional<ModuleTierMappings> get_3_tier_model_mappings(const std::string& module_id);

    //
    /// \returns the 3 tier model mapping for the given \p module_id and \p impl_id
    std::optional<Mapping> get_3_tier_model_mapping(const std::string& module_id, const std::string& impl_id);
};

///
/// \brief Config intended to be created by the manager for validation and serialization. Contains config and manifest
/// parsing
///
class ManagerConfig : public ConfigBase {
private:
    const ManagerSettings& ms;
    std::unordered_map<std::string, std::optional<TelemetryConfig>> telemetry_configs;

    ///
    /// \brief loads and validates the manifest of the module \p module_id using the provided \p module config
    void load_and_validate_manifest(const std::string& module_id, const json& module_config);

    ///
    /// \brief loads and validates the given file \p file_path with the schema \p schema
    ///
    /// \returns the loaded json and how long the validation took in ms
    std::tuple<json, int64_t> load_and_validate_with_schema(const fs::path& file_path, const json& schema);

    ///
    /// \brief resolves inheritance tree of json interface \p intf_name, throws an exception if variables or commands
    /// would be overwritten
    ///
    /// \returns the resulting interface definiion
    json resolve_interface(const std::string& intf_name);

    ///
    /// \brief loads the contents of the interface file referenced by the give \p intf_name from disk and validates its
    /// contents
    ///
    /// \returns a json object containing the interface definition
    json load_interface_file(const std::string& intf_name);

    ///
    /// \brief loads the contents of an error or an error list referenced by the given \p reference.
    ///
    /// \returns a list of json objects containing the error definitions
    std::list<json> resolve_error_ref(const std::string& reference);

    ///
    /// \brief replaces all error references in the given \p interface_json with the actual error definitions
    ///
    /// \returns the interface_json with replaced error references
    json replace_error_refs(json& interface_json);

    ///
    /// \brief resolves all requirements (connections) of the modules in the main config
    void resolve_all_requirements();

    ///
    /// \brief parses the provided \p config resolving types, errors, manifests, requirements and 3 tier module mappings
    void parse(json config);

    ///
    /// \brief Parses the 3 tier model mappings in the config
    /// A "mapping" can be specified in the following way:
    /// You can set a EVSE id called "evse" and Connector id called "connector" for the whole module.
    /// Alternatively you can set individual mappings for implementations.
    /// mapping:
    ///   module:
    ///     evse: 1
    ///     connector: 1
    ///   implementations:
    ///     implementation_id:
    ///       evse: 1
    ///       connector: 1
    /// If no mappings are found it will be assumed that the module is mapped to the charging station.
    /// If only a module mapping is defined alle implementations are mapped to this module mapping.
    /// Implementations can have overwritten mappings.
    void parse_3_tier_model_mapping();

public:
    ///
    /// \brief Create a ManagerConfig from the provided ManagerSettings \p ms
    explicit ManagerConfig(const ManagerSettings& ms);

    ///
    /// \brief Serialize the config to json
    json serialize();

    ///
    /// \returns a TelemetryConfig if this has been configured for the given \p module_id
    std::optional<TelemetryConfig> get_telemetry_config(const std::string& module_id);
};

///
/// \brief Contains intended to be used by modules using a pre-parsed and validated config json serialized from
/// ManagerConfig
///
class Config : public ConfigBase {
private:
    std::optional<TelemetryConfig> telemetry_config;

public:
    ///
    /// \brief creates a new Config object form the given \p mqtt_settings and \p config
    explicit Config(const MQTTSettings& mqtt_settings, json config);

    ///
    /// \returns the ErrorTypeMap
    error::ErrorTypeMap get_error_map() const;

    ///
    /// \returns true if the module \p module_name provides the implementation \p impl_id
    bool module_provides(const std::string& module_name, const std::string& impl_id);

    ///
    /// \returns the commands that the modules \p module_name implements from the given implementation \p impl_id
    json get_module_cmds(const std::string& module_name, const std::string& impl_id);

    ///
    /// \brief checks if the given \p module_id provides the requirement given in \p requirement_id
    ///
    /// \returns a json object that contains the requirement
    json resolve_requirement(const std::string& module_id, const std::string& requirement_id) const;

    ///
    /// \brief resolves all Requirements of the given \p module_id to their Fulfillments
    ///
    /// \returns a map indexed by Requirements
    std::map<Requirement, Fulfillment> resolve_requirements(const std::string& module_id) const;

    ///
    /// \returns a list of Requirements for \p module_id
    std::list<Requirement> get_requirements(const std::string& module_id) const;

    ///
<<<<<<< HEAD
=======
    /// \brief A Fulfillment is a combination of a Requirement and the module and implementation ids where this is
    /// implemented
    /// \returns a map of Fulfillments for \p module_id
    std::map<std::string, std::vector<Fulfillment>> get_fulfillments(const std::string& module_id) const;

    ///
    /// \brief A RequirementInitialization contains everything needed to initialize a requirement in user code. This
    /// includes the Requirement, its Fulfillment and an optional Mapping
    /// \returns a RequirementInitialization
    RequirementInitialization get_requirement_initialization(const std::string& module_id) const;

    ///
    /// \brief checks if the config contains the given \p module_id
    ///
    bool contains(const std::string& module_id) const;

    ///
    /// \returns a json object that contains the main config
    // FIXME (aw): this should be const and return the config by const ref!
    json get_main_config();

    ///
>>>>>>> bb3d3a91
    /// \returns a map of module config options
    ModuleConfigs get_module_configs(const std::string& module_id) const;

    ///
    /// \returns a json object that contains the module config options
    json get_module_json_config(const std::string& module_id);

    ///
    /// \brief assemble basic information about the module (id, name,
    /// authors, license)
    ///
    /// \returns a ModuleInfo object
    ModuleInfo get_module_info(const std::string& module_id);

    ///
    /// \returns a TelemetryConfig if this has been configured
    std::optional<TelemetryConfig> get_telemetry_config();

    ///
    /// \returns a json object that contains the interface definition
    json get_interface_definition(const std::string& interface_name);

    ///
<<<<<<< HEAD
=======
    /// \returns the 3 tier model mappings
    std::unordered_map<std::string, ModuleTierMappings> get_3_tier_model_mappings();

    //
    /// \returns the 3 tier model mappings for the given \p module_id
    std::optional<ModuleTierMappings> get_module_3_tier_model_mappings(const std::string& module_id) const;

    //
    /// \returns the 3 tier model mapping for the given \p module_id and \p impl_id
    std::optional<Mapping> get_3_tier_model_mapping(const std::string& module_id, const std::string& impl_id) const;

    ///
    /// \brief turns then given \p module_id into a printable identifier
    ///
    /// \returns a string with the printable identifier
    std::string printable_identifier(const std::string& module_id) const;

    ///
    /// \brief turns then given \p module_id and \p impl_id into a printable identifier
    ///
    /// \returns a string with the printable identifier
    std::string printable_identifier(const std::string& module_id, const std::string& impl_id) const;

    ///
    /// \brief turns the given \p module_id and \p impl_id into a mqtt prefix
    ///
    std::string mqtt_prefix(const std::string& module_id, const std::string& impl_id);

    ///
    /// \brief turns the given \p module_id into a mqtt prefix
    ///
    std::string mqtt_module_prefix(const std::string& module_id);

    ///
>>>>>>> bb3d3a91
    /// \brief A json schema loader that can handle type refs and otherwise uses the builtin draft7 schema of
    /// the json schema validator when it encounters it. Throws an exception
    /// otherwise
    void ref_loader(const json_uri& uri, json& schema);

    ///
    /// \brief loads the config.json and manifest.json in the schemes subfolder of
    /// the provided \p schemas_dir
    ///
    /// \returns the config and manifest schemas
    static schemas load_schemas(const fs::path& schemas_dir);

    ///
    /// \brief loads and validates a json schema at the provided \p path
    ///
    /// \returns the loaded json schema as a json object
    static json load_schema(const fs::path& path);

    ///
    /// \brief loads all module manifests relative to the \p main_dir
    ///
    /// \returns all module manifests as a json object
    static json load_all_manifests(const std::string& modules_dir, const std::string& schemas_dir);

    ///
    /// \brief Extracts the keys of the provided json \p object
    ///
    /// \returns a set of object keys
    static std::set<std::string> keys(const json& object);

    ///
    /// \brief A simple json schema loader that uses the builtin draft7 schema of
    /// the json schema validator when it encounters it, throws an exception
    /// otherwise
    static void loader(const json_uri& uri, json& schema);

    ///
    /// \brief An extension to the default format checker of the json schema
    /// validator supporting uris
    static void format_checker(const std::string& format, const std::string& value);
};
} // namespace Everest

NLOHMANN_JSON_NAMESPACE_BEGIN
template <> struct adl_serializer<Everest::schemas> {
    static void to_json(nlohmann::json& j, const Everest::schemas& s);

    static void from_json(const nlohmann::json& j, Everest::schemas& s);
};
NLOHMANN_JSON_NAMESPACE_END

#endif // UTILS_CONFIG_HPP<|MERGE_RESOLUTION|>--- conflicted
+++ resolved
@@ -161,17 +161,17 @@
     /// \returns the module config cache
     std::unordered_map<std::string, ConfigCache> get_module_config_cache();
 
-    ///
     /// \returns the 3 tier model mappings
     std::unordered_map<std::string, ModuleTierMappings> get_3_tier_model_mappings();
 
     //
     /// \returns the 3 tier model mappings for the given \p module_id
-    std::optional<ModuleTierMappings> get_3_tier_model_mappings(const std::string& module_id);
+    std::optional<ModuleTierMappings> get_module_3_tier_model_mappings(const std::string& module_id) const;
 
     //
     /// \returns the 3 tier model mapping for the given \p module_id and \p impl_id
-    std::optional<Mapping> get_3_tier_model_mapping(const std::string& module_id, const std::string& impl_id);
+    std::optional<Mapping> get_3_tier_model_mapping(const std::string& module_id, const std::string& impl_id) const;
+
 };
 
 ///
@@ -301,8 +301,6 @@
     std::list<Requirement> get_requirements(const std::string& module_id) const;
 
     ///
-<<<<<<< HEAD
-=======
     /// \brief A Fulfillment is a combination of a Requirement and the module and implementation ids where this is
     /// implemented
     /// \returns a map of Fulfillments for \p module_id
@@ -315,17 +313,6 @@
     RequirementInitialization get_requirement_initialization(const std::string& module_id) const;
 
     ///
-    /// \brief checks if the config contains the given \p module_id
-    ///
-    bool contains(const std::string& module_id) const;
-
-    ///
-    /// \returns a json object that contains the main config
-    // FIXME (aw): this should be const and return the config by const ref!
-    json get_main_config();
-
-    ///
->>>>>>> bb3d3a91
     /// \returns a map of module config options
     ModuleConfigs get_module_configs(const std::string& module_id) const;
 
@@ -349,43 +336,6 @@
     json get_interface_definition(const std::string& interface_name);
 
     ///
-<<<<<<< HEAD
-=======
-    /// \returns the 3 tier model mappings
-    std::unordered_map<std::string, ModuleTierMappings> get_3_tier_model_mappings();
-
-    //
-    /// \returns the 3 tier model mappings for the given \p module_id
-    std::optional<ModuleTierMappings> get_module_3_tier_model_mappings(const std::string& module_id) const;
-
-    //
-    /// \returns the 3 tier model mapping for the given \p module_id and \p impl_id
-    std::optional<Mapping> get_3_tier_model_mapping(const std::string& module_id, const std::string& impl_id) const;
-
-    ///
-    /// \brief turns then given \p module_id into a printable identifier
-    ///
-    /// \returns a string with the printable identifier
-    std::string printable_identifier(const std::string& module_id) const;
-
-    ///
-    /// \brief turns then given \p module_id and \p impl_id into a printable identifier
-    ///
-    /// \returns a string with the printable identifier
-    std::string printable_identifier(const std::string& module_id, const std::string& impl_id) const;
-
-    ///
-    /// \brief turns the given \p module_id and \p impl_id into a mqtt prefix
-    ///
-    std::string mqtt_prefix(const std::string& module_id, const std::string& impl_id);
-
-    ///
-    /// \brief turns the given \p module_id into a mqtt prefix
-    ///
-    std::string mqtt_module_prefix(const std::string& module_id);
-
-    ///
->>>>>>> bb3d3a91
     /// \brief A json schema loader that can handle type refs and otherwise uses the builtin draft7 schema of
     /// the json schema validator when it encounters it. Throws an exception
     /// otherwise
