--- conflicted
+++ resolved
@@ -182,7 +182,6 @@
 
     add_subdirectory(tests)
 
-<<<<<<< HEAD
     set(GCOVR_ADDITIONAL_ARGS "${PROJECT_SOURCE_DIR}" "--gcov-ignore-errors=all")
     setup_target_for_coverage_gcovr_html(
         NAME ${PROJECT_NAME}_gcovr_coverage
@@ -199,8 +198,6 @@
         EXCLUDE "${CMAKE_BINARY_DIR}/*" "${CPM_SOURCE_CACHE}"
         LCOV_ARGS "--no-external" "--ignore-errors=inconsistent,source,gcov"
     )
-=======
->>>>>>> bb3d3a91
 else()
     message(STATUS "Not running unit tests")
 endif()
