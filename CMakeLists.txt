--- conflicted
+++ resolved
@@ -6,11 +6,7 @@
 	LANGUAGES CXX C
 )
 
-<<<<<<< HEAD
-find_package(everest-cmake 0.3 REQUIRED
-=======
 find_package(everest-cmake 0.4 REQUIRED
->>>>>>> 58365344
     PATHS ../everest-cmake
 )
 
