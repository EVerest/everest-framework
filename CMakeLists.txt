--- conflicted
+++ resolved
@@ -152,11 +152,8 @@
 
 # testing
 # FIXME (aw): move testing logic into tests/CMakeLists.txt
-<<<<<<< HEAD
 if((${CMAKE_PROJECT_NAME} STREQUAL ${PROJECT_NAME} OR ${PROJECT_NAME}_BUILD_TESTING) AND BUILD_TESTING)
-=======
 if((CMAKE_PROJECT_NAME STREQUAL PROJECT_NAME OR ${PROJECT_NAME}_BUILD_TESTING) AND BUILD_TESTING)
->>>>>>> 8fc05258
     if(NOT DISABLE_EDM)
         list(APPEND CMAKE_MODULE_PATH ${CPM_PACKAGE_catch2_SOURCE_DIR}/extras)
     endif()
