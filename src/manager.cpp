--- conflicted
+++ resolved
@@ -95,7 +95,6 @@
     std::vector<std::string> capabilities;
 };
 
-<<<<<<< HEAD
 struct ModuleShutdownInfo {
     std::string id;
     int wstatus;
@@ -103,7 +102,7 @@
     ModuleShutdownInfo(const std::string& id, int wstatus) : id(id), wstatus(wstatus) {
     }
 };
-=======
+
 /// \brief Setup common environment variables for everestjs and everestpy
 static void setup_environment(const ModuleStartInfo& module_info, const RuntimeSettings& rs,
                               const MQTTSettings& mqtt_settings) {
@@ -123,7 +122,6 @@
         setenv(EV_VALIDATE_SCHEMA, "1", 1);
     }
 }
->>>>>>> ac8872b9
 
 static std::vector<char*> arguments_to_exec_argv(std::vector<std::string>& arguments) {
     std::vector<char*> argv_list(arguments.size() + 1);
