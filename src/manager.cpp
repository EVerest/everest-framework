// SPDX-License-Identifier: Apache-2.0
// Copyright Pionix GmbH and Contributors to EVerest

#include <filesystem>
#include <fstream>
#include <iostream>
#include <list>
#include <map>
#include <mutex>
#include <thread>

#include <cstdlib>
#include <errno.h>
#include <fcntl.h>
#include <pwd.h>
#include <signal.h>
#include <sys/socket.h>
#include <sys/wait.h>
#include <unistd.h>

#include <boost/exception/diagnostic_information.hpp>
#include <boost/program_options.hpp>

#include <fmt/color.h>
#include <fmt/core.h>

#include <everest/logging.hpp>
#include <framework/everest.hpp>
#include <framework/runtime.hpp>
#include <utils/config.hpp>
#include <utils/mqtt_abstraction.hpp>
#include <utils/status_fifo.hpp>

#include "controller/ipc.hpp"
#include "system_unix.hpp"
#include <generated/version_information.hpp>

namespace po = boost::program_options;
namespace fs = std::filesystem;

using namespace Everest;

const auto PARENT_DIED_SIGNAL = SIGTERM;
const int CONTROLLER_IPC_READ_TIMEOUT_MS = 50;
const auto complete_start_time = std::chrono::system_clock::now();

#ifdef ENABLE_ADMIN_PANEL
class ControllerHandle {
public:
    ControllerHandle(pid_t pid, int socket_fd) : pid(pid), socket_fd(socket_fd) {
        // we do "non-blocking" read
        controller_ipc::set_read_timeout(socket_fd, CONTROLLER_IPC_READ_TIMEOUT_MS);
    }

    void send_message(const nlohmann::json& msg) {
        controller_ipc::send_message(socket_fd, msg);
    }

    controller_ipc::Message receive_message() {
        return controller_ipc::receive_message(socket_fd);
    }

    void shutdown() {
        // FIXME (aw): tbd
    }

    const pid_t pid;

private:
    const int socket_fd;
};
#endif

// Helper struct keeping information on how to start module
struct ModuleStartInfo {
    enum class Language {
        cpp,
        javascript,
        python
    };
    ModuleStartInfo(const std::string& name_, const std::string& printable_name_, Language lang_, const fs::path& path_,
                    std::vector<std::string> capabilities_) :
        name(name_),
        printable_name(printable_name_),
        language(lang_),
        path(path_),
        capabilities(std::move(capabilities_)) {
    }
    std::string name;
    std::string printable_name;
    Language language;
    fs::path path;

    // required capabilities of this module
    std::vector<std::string> capabilities;
};

/// \brief Setup common environment variables for everestjs and everestpy
static void setup_environment(const ModuleStartInfo& module_info, const RuntimeSettings& rs,
                              const MQTTSettings& mqtt_settings) {
    setenv(EV_MODULE, module_info.name.c_str(), 1);
    setenv(EV_PREFIX, rs.prefix.c_str(), 0);
    setenv(EV_LOG_CONF_FILE, rs.logging_config_file.c_str(), 0);
    setenv(EV_MQTT_EVEREST_PREFIX, mqtt_settings.everest_prefix.c_str(), 0);
    setenv(EV_MQTT_EXTERNAL_PREFIX, mqtt_settings.external_prefix.c_str(), 0);
    if (mqtt_settings.uses_socket()) {
        setenv(EV_MQTT_BROKER_SOCKET_PATH, mqtt_settings.broker_socket_path.c_str(), 0);
    } else {
        setenv(EV_MQTT_BROKER_HOST, mqtt_settings.broker_host.c_str(), 0);
        setenv(EV_MQTT_BROKER_PORT, std::to_string(mqtt_settings.broker_port).c_str(), 0);
    }

    if (rs.validate_schema) {
        setenv(EV_VALIDATE_SCHEMA, "1", 1);
    }
}

static std::vector<char*> arguments_to_exec_argv(std::vector<std::string>& arguments) {
    std::vector<char*> argv_list(arguments.size() + 1);
    std::transform(arguments.begin(), arguments.end(), argv_list.begin(),
                   [](std::string& value) { return value.data(); });

    // add NULL for exec
    argv_list.back() = nullptr;
    return argv_list;
}

static void exec_cpp_module(system::SubProcess& proc_handle, const ModuleStartInfo& module_info,
                            const RuntimeSettings& rs, const MQTTSettings& mqtt_settings) {
    const auto exec_binary = module_info.path.c_str();
    std::vector<std::string> arguments = {
        module_info.printable_name,
        "--prefix",
        rs.prefix.string(),
        "--module",
        module_info.name,
        "--log_config",
        rs.logging_config_file.string(),
        "--mqtt_everest_prefix",
        mqtt_settings.everest_prefix,
        "--mqtt_external_prefix",
        mqtt_settings.external_prefix}; // TODO: check if this is empty and do not append if needed?

    if (mqtt_settings.uses_socket()) {
        arguments.insert(arguments.end(), {"--mqtt_broker_socket_path", mqtt_settings.broker_socket_path});
    } else {
        arguments.insert(arguments.end(), {"--mqtt_broker_host", mqtt_settings.broker_host, "--mqtt_broker_port",
                                           std::to_string(mqtt_settings.broker_port)});
    }

    const auto argv_list = arguments_to_exec_argv(arguments);
    execv(exec_binary, argv_list.data());

    // exec failed
    proc_handle.send_error_and_exit(fmt::format("Syscall to execv() with \"{} {}\" failed ({})", exec_binary,
                                                fmt::join(arguments.begin() + 1, arguments.end(), " "),
                                                strerror(errno)));
}

static void exec_javascript_module(system::SubProcess& proc_handle, const ModuleStartInfo& module_info,
                                   const RuntimeSettings& rs, const MQTTSettings& mqtt_settings) {
    // instead of using setenv, using execvpe might be a better way for a controlled environment!

    // FIXME (aw): everest directory layout
    const auto node_modules_path = rs.prefix / defaults::LIB_DIR / defaults::NAMESPACE / "node_modules";
    setenv("NODE_PATH", node_modules_path.c_str(), 0);

    setup_environment(module_info, rs, mqtt_settings);

    const auto node_binary = "node";

    std::vector<std::string> arguments = {
        "node",
        "--unhandled-rejections=strict",
        module_info.path.string(),
    };

    const auto argv_list = arguments_to_exec_argv(arguments);
    execvp(node_binary, argv_list.data());

    // exec failed
    proc_handle.send_error_and_exit(fmt::format("Syscall to execv() with \"{} {}\" failed ({})", node_binary,
                                                fmt::join(arguments.begin() + 1, arguments.end(), " "),
                                                strerror(errno)));
}

static void exec_python_module(system::SubProcess& proc_handle, const ModuleStartInfo& module_info,
                               const RuntimeSettings& rs, const MQTTSettings& mqtt_settings) {
    // instead of using setenv, using execvpe might be a better way for a controlled environment!

    const auto pythonpath = rs.prefix / defaults::LIB_DIR / defaults::NAMESPACE / "everestpy";

    setenv("PYTHONPATH", pythonpath.c_str(), 0);

    setup_environment(module_info, rs, mqtt_settings);

    const auto python_binary = "python3";

    std::vector<std::string> arguments = {python_binary, module_info.path.c_str()};

    const auto argv_list = arguments_to_exec_argv(arguments);
    execvp(python_binary, argv_list.data());

    // exec failed
    proc_handle.send_error_and_exit(fmt::format("Syscall to execv() with \"{} {}\" failed ({})", python_binary,
                                                fmt::join(arguments.begin() + 1, arguments.end(), " "),
                                                strerror(errno)));
}

static void exec_module(const RuntimeSettings& rs, const MQTTSettings& mqtt_settings, const ModuleStartInfo& module,
                        system::SubProcess& proc_handle) {
    switch (module.language) {
    case ModuleStartInfo::Language::cpp:
        exec_cpp_module(proc_handle, module, rs, mqtt_settings);
        break;
    case ModuleStartInfo::Language::javascript:
        exec_javascript_module(proc_handle, module, rs, mqtt_settings);
        break;
    case ModuleStartInfo::Language::python:
        exec_python_module(proc_handle, module, rs, mqtt_settings);
        break;
    default:
        throw std::logic_error("Module language not in enum");
        break;
    }
}

static std::map<pid_t, std::string> spawn_modules(const std::vector<ModuleStartInfo>& modules,
                                                  const ManagerSettings& ms) {
    std::map<pid_t, std::string> started_modules;

    const auto& rs = ms.get_runtime_settings();

    for (const auto& module : modules) {

        auto proc_handle = system::SubProcess::create(ms.run_as_user, module.capabilities);

        if (proc_handle.is_child()) {
            // first, check if we need any capabilities

            try {
                exec_module(rs, ms.mqtt_settings, module, proc_handle);
            } catch (const std::exception& err) {
                proc_handle.send_error_and_exit(err.what());
            }
        }

        // we can only come here, if we're the parent!
        const auto child_pid = proc_handle.check_child_executed();

        EVLOG_debug << fmt::format("Forked module {} with pid: {}", module.name, child_pid);
        started_modules[child_pid] = module.name;
    }

    return started_modules;
}

struct ModuleReadyInfo {
    bool ready;
    std::shared_ptr<TypedHandler> ready_token;
    std::shared_ptr<TypedHandler> get_config_token;
};

// FIXME (aw): these are globals here, because they are used in the ready callback handlers
std::map<std::string, ModuleReadyInfo> modules_ready;
std::mutex modules_ready_mutex;

void cleanup_retained_topics(ManagerConfig& config, MQTTAbstraction& mqtt_abstraction,
                             const std::string& mqtt_everest_prefix) {
    const auto& interface_definitions = config.get_interface_definitions();

    mqtt_abstraction.publish(fmt::format("{}interfaces", mqtt_everest_prefix), std::string(), QOS::QOS2, true);

    for (const auto& interface_definition : interface_definitions.items()) {
        mqtt_abstraction.publish(
            fmt::format("{}interface_definitions/{}", mqtt_everest_prefix, interface_definition.key()), std::string(),
            QOS::QOS2, true);
    }

    mqtt_abstraction.publish(fmt::format("{}types", mqtt_everest_prefix), std::string(), QOS::QOS2, true);

    mqtt_abstraction.publish(fmt::format("{}module_provides", mqtt_everest_prefix), std::string(), QOS::QOS2, true);

    mqtt_abstraction.publish(fmt::format("{}settings", mqtt_everest_prefix), std::string(), QOS::QOS2, true);

    mqtt_abstraction.publish(fmt::format("{}schemas", mqtt_everest_prefix), std::string(), QOS::QOS2, true);

    mqtt_abstraction.publish(fmt::format("{}manifests", mqtt_everest_prefix), std::string(), QOS::QOS2, true);

    mqtt_abstraction.publish(fmt::format("{}error_types_map", mqtt_everest_prefix), std::string(), QOS::QOS2, true);

    mqtt_abstraction.publish(fmt::format("{}module_config_cache", mqtt_everest_prefix), std::string(), QOS::QOS2, true);

    mqtt_abstraction.publish(fmt::format("{}module_names", mqtt_everest_prefix), std::string(), QOS::QOS2, true);
}

static std::map<pid_t, std::string> start_modules(ManagerConfig& config, MQTTAbstraction& mqtt_abstraction,
                                                  const std::vector<std::string>& ignored_modules,
                                                  const std::vector<std::string>& standalone_modules,
                                                  const ManagerSettings& ms, StatusFifo& status_fifo) {
    BOOST_LOG_FUNCTION();

    std::vector<ModuleStartInfo> modules_to_spawn;

    const auto& main_config = config.get_main_config();
<<<<<<< HEAD
    const auto& module_names = config.get_module_names();
    modules_to_spawn.reserve(main_config.size());
=======
    const auto number_of_modules = main_config.size();
    EVLOG_info << "Starting " << number_of_modules << " modules";
>>>>>>> f0d37315

    const auto interface_definitions = config.get_interface_definitions();
    std::vector<std::string> interface_names;
    for (auto& interface_definition : interface_definitions.items()) {
        interface_names.push_back(interface_definition.key());
    }
    mqtt_abstraction.publish(fmt::format("{}interfaces", ms.mqtt_settings.everest_prefix), interface_names, QOS::QOS2,
                             true);

    for (const auto& interface_definition : interface_definitions.items()) {
        mqtt_abstraction.publish(
            fmt::format("{}interface_definitions/{}", ms.mqtt_settings.everest_prefix, interface_definition.key()),
            interface_definition.value(), QOS::QOS2, true);
    }

    const auto type_definitions = config.get_types();
    std::vector<std::string> type_names;
    for (auto& type_definition : type_definitions.items()) {
        type_names.push_back(type_definition.key());
    }
    mqtt_abstraction.publish(fmt::format("{}types", ms.mqtt_settings.everest_prefix), type_names, QOS::QOS2, true);
    for (const auto& type_definition : type_definitions.items()) {
        // type_definition keys already start with a / so omit it in the topic name
        mqtt_abstraction.publish(
            fmt::format("{}type_definitions{}", ms.mqtt_settings.everest_prefix, type_definition.key()),
            type_definition.value(), QOS::QOS2, true);
    }

    const auto module_provides = config.get_interfaces();
    mqtt_abstraction.publish(fmt::format("{}module_provides", ms.mqtt_settings.everest_prefix), module_provides,
                             QOS::QOS2, true);

    const auto settings = config.get_settings();
    mqtt_abstraction.publish(fmt::format("{}settings", ms.mqtt_settings.everest_prefix), settings, QOS::QOS2, true);

    const auto schemas = config.get_schemas();
    mqtt_abstraction.publish(fmt::format("{}schemas", ms.mqtt_settings.everest_prefix), schemas, QOS::QOS2, true);

    const auto manifests = config.get_manifests();

    for (const auto& manifest : manifests.items()) {
        auto manifest_copy = manifest.value();
        manifest_copy.erase("config");
        mqtt_abstraction.publish(fmt::format("{}manifests/{}", ms.mqtt_settings.everest_prefix, manifest.key()),
                                 manifest_copy, QOS::QOS2, true);
    }

    const auto error_types_map = config.get_error_types();
    mqtt_abstraction.publish(fmt::format("{}error_types_map", ms.mqtt_settings.everest_prefix), error_types_map,
                             QOS::QOS2, true);

    const auto module_config_cache = config.get_module_config_cache();
    mqtt_abstraction.publish(fmt::format("{}module_config_cache", ms.mqtt_settings.everest_prefix), module_config_cache,
                             QOS::QOS2, true);

    mqtt_abstraction.publish(fmt::format("{}module_names", ms.mqtt_settings.everest_prefix), module_names, QOS::QOS2,
                             true);

    for (const auto& module_name_entry : module_names) {
        const auto& module_name = module_name_entry.first;
        const auto& module_type = module_name_entry.second;
        json serialized_mod_config = json::object();
        serialized_mod_config["module_config"] = json::object();
        serialized_mod_config["module_config"][module_name] = main_config.at(module_name);
        // add mappings of fulfillments
        const auto fulfillments = config.get_fulfillments(module_name);
        serialized_mod_config["mappings"] = json::object();
        for (const auto& fulfillment_list : fulfillments) {
            for (const auto& fulfillment : fulfillment_list.second) {
                const auto mappings = config.get_module_3_tier_model_mappings(fulfillment.module_id);
                if (mappings.has_value()) {
                    serialized_mod_config["mappings"][fulfillment.module_id] = mappings.value();
                }
            }
        }
        // also add mappings of module
        const auto mappings = config.get_module_3_tier_model_mappings(module_name);
        if (mappings.has_value()) {
            serialized_mod_config["mappings"][module_name] = mappings.value();
        }
        const auto telemetry_config = config.get_telemetry_config(module_name);
        if (telemetry_config.has_value()) {
            serialized_mod_config["telemetry_config"] = telemetry_config.value();
        }
        if (std::any_of(ignored_modules.begin(), ignored_modules.end(),
                        [module_name](const auto& element) { return element == module_name; })) {
            EVLOG_info << fmt::format("Ignoring module: {}", module_name);
            continue;
        }

        // FIXME (aw): implicitely adding ModuleReadyInfo and setting its ready member
        auto module_it = modules_ready.emplace(module_name, ModuleReadyInfo{false, nullptr, nullptr}).first;

        const std::string config_topic = fmt::format("{}/config", config.mqtt_module_prefix(module_name));
        const Handler module_get_config_handler = [module_name, config_topic, serialized_mod_config,
                                                   &mqtt_abstraction](const std::string&, const nlohmann::json& json) {
            mqtt_abstraction.publish(config_topic, serialized_mod_config.dump(), QOS::QOS2);
        };

        const std::string get_config_topic = fmt::format("{}/get_config", config.mqtt_module_prefix(module_name));
        module_it->second.get_config_token = std::make_shared<TypedHandler>(
            HandlerType::ExternalMQTT, std::make_shared<Handler>(module_get_config_handler));
        mqtt_abstraction.register_handler(get_config_topic, module_it->second.get_config_token, QOS::QOS2);

        const auto capabilities = [&module_config = main_config.at(module_name)]() {
            const auto cap_it = module_config.find("capabilities");
            if (cap_it == module_config.end()) {
                return std::vector<std::string>();
            }

            return std::vector<std::string>(cap_it->begin(), cap_it->end());
        }();

        if (not capabilities.empty()) {
            EVLOG_info << fmt::format("Module {} wants to aquire the following capabilities: {}", module_name,
                                      fmt::join(capabilities.begin(), capabilities.end(), " "));
        }

        const Handler module_ready_handler = [module_name, &mqtt_abstraction, &config, standalone_modules,
                                              mqtt_everest_prefix = ms.mqtt_settings.everest_prefix,
                                              &status_fifo](const std::string&, const nlohmann::json& json) {
            EVLOG_debug << fmt::format("received module ready signal for module: {}({})", module_name, json.dump());
            const std::unique_lock<std::mutex> lock(modules_ready_mutex);
            // FIXME (aw): here are race conditions, if the ready handler gets called while modules are shut down!
            modules_ready.at(module_name).ready = json.get<bool>();
            std::size_t modules_spawned = 0;
            for (const auto& mod : modules_ready) {
                const std::string text_ready =
                    fmt::format((mod.second.ready) ? TERMINAL_STYLE_OK : TERMINAL_STYLE_ERROR, "ready");
                EVLOG_debug << fmt::format("  {}: {}", mod.first, text_ready);
                if (mod.second.ready) {
                    modules_spawned += 1;
                }
            }
            if (!standalone_modules.empty() && std::find(standalone_modules.begin(), standalone_modules.end(),
                                                         module_name) != standalone_modules.end()) {
                EVLOG_info << fmt::format("Standalone module {} initialized.", module_name);
            }
            if (std::all_of(modules_ready.begin(), modules_ready.end(),
                            [](const auto& element) { return element.second.ready; })) {
                const auto complete_end_time = std::chrono::system_clock::now();
                status_fifo.update(StatusFifo::ALL_MODULES_STARTED);
                EVLOG_info << fmt::format(
                    TERMINAL_STYLE_OK, "🚙🚙🚙 All modules are initialized. EVerest up and running [{}ms] 🚙🚙🚙",
                    std::chrono::duration_cast<std::chrono::milliseconds>(complete_end_time - complete_start_time)
                        .count());
                // cleanup_retained_topics(config, mqtt_abstraction, mqtt_everest_prefix);
                mqtt_abstraction.publish(fmt::format("{}ready", mqtt_everest_prefix), nlohmann::json(true));
            } else if (!standalone_modules.empty()) {
                if (modules_spawned == modules_ready.size() - standalone_modules.size()) {
                    EVLOG_info << fmt::format(fg(fmt::terminal_color::green),
                                              "Modules started by manager are ready, waiting for standalone modules.");
                    status_fifo.update(StatusFifo::WAITING_FOR_STANDALONE_MODULES);
                }
            }
        };

        const std::string ready_topic = fmt::format("{}/ready", config.mqtt_module_prefix(module_name));
        module_it->second.ready_token =
            std::make_shared<TypedHandler>(HandlerType::ExternalMQTT, std::make_shared<Handler>(module_ready_handler));
        mqtt_abstraction.register_handler(ready_topic, module_it->second.ready_token, QOS::QOS2);

        if (std::any_of(standalone_modules.begin(), standalone_modules.end(),
                        [module_name](const auto& element) { return element == module_name; })) {
            EVLOG_info << "Not starting standalone module: " << fmt::format(TERMINAL_STYLE_BLUE, "{}", module_name);
            continue;
        }

        const std::string binary_filename = fmt::format("{}", module_type);
        const std::string javascript_library_filename = "index.js";
        const std::string python_filename = "module.py";
        const auto module_path = ms.runtime_settings->modules_dir / module_type;
        const auto printable_module_name = config.printable_identifier(module_name);
        const auto binary_path = module_path / binary_filename;
        const auto javascript_library_path = module_path / javascript_library_filename;
        const auto python_module_path = module_path / python_filename;

        if (fs::exists(binary_path)) {
            EVLOG_debug << fmt::format("module: {} ({}) provided as binary", module_name, module_type);
            modules_to_spawn.emplace_back(module_name, printable_module_name, ModuleStartInfo::Language::cpp,
                                          binary_path, capabilities);
        } else if (fs::exists(javascript_library_path)) {
            EVLOG_debug << fmt::format("module: {} ({}) provided as javascript library", module_name, module_type);
            modules_to_spawn.emplace_back(module_name, printable_module_name, ModuleStartInfo::Language::javascript,
                                          fs::canonical(javascript_library_path), capabilities);
        } else if (fs::exists(python_module_path)) {
            EVLOG_verbose << fmt::format("module: {} ({}) provided as python module", module_name, module_type);
            modules_to_spawn.emplace_back(module_name, printable_module_name, ModuleStartInfo::Language::python,
                                          fs::canonical(python_module_path), capabilities);
        } else {
            throw std::runtime_error(
                fmt::format("module: {} ({}) cannot be loaded because no Binary, JavaScript or Python "
                            "module has been found\n"
                            "  checked paths:\n"
                            "    binary: {}\n"
                            "    js:  {}\n",
                            "    py:  {}\n", module_name, module_type, binary_path.string(),
                            javascript_library_path.string(), python_module_path.string()));
        }
    }

    return spawn_modules(modules_to_spawn, ms);
}

static void shutdown_modules(const std::map<pid_t, std::string>& modules, ManagerConfig& config,
                             MQTTAbstraction& mqtt_abstraction) {

    {
        const std::lock_guard<std::mutex> lck(modules_ready_mutex);

        for (const auto& module : modules_ready) {
            const auto& ready_info = module.second;
            const auto& module_name = module.first;
            const std::string topic = fmt::format("{}/ready", config.mqtt_module_prefix(module_name));
            mqtt_abstraction.unregister_handler(topic, ready_info.ready_token);
        }

        modules_ready.clear();
    }

    for (const auto& child : modules) {
        auto retval = kill(child.first, SIGTERM);
        // FIXME (aw): supply errno strings
        if (retval != 0) {
            EVLOG_critical << fmt::format("SIGTERM of child: {} (pid: {}) {}: {}. Escalating to SIGKILL", child.second,
                                          child.first, fmt::format(TERMINAL_STYLE_ERROR, "failed"), retval);
            retval = kill(child.first, SIGKILL);
            if (retval != 0) {
                EVLOG_critical << fmt::format("SIGKILL of child: {} (pid: {}) {}: {}.", child.second, child.first,
                                              fmt::format(TERMINAL_STYLE_ERROR, "failed"), retval);
            } else {
                EVLOG_info << fmt::format("SIGKILL of child: {} (pid: {}) {}.", child.second, child.first,
                                          fmt::format(TERMINAL_STYLE_OK, "succeeded"));
            }
        } else {
            EVLOG_info << fmt::format("SIGTERM of child: {} (pid: {}) {}.", child.second, child.first,
                                      fmt::format(TERMINAL_STYLE_OK, "succeeded"));
        }
    }
}

#ifdef ENABLE_ADMIN_PANEL
static ControllerHandle start_controller(const ManagerSettings& ms) {
    int socket_pair[2];

    // FIXME (aw): destroy this socketpair somewhere
    auto retval = socketpair(AF_UNIX, SOCK_DGRAM, 0, socket_pair);
    const int manager_socket = socket_pair[0];
    const int controller_socket = socket_pair[1];

    auto proc_handle = system::SubProcess::create(ms.run_as_user);

    if (proc_handle.is_child()) {
        // FIXME (aw): hack to get the correct directory of the controller
        const auto bin_dir = fs::canonical("/proc/self/exe").parent_path();

        const auto controller_binary = bin_dir / "controller";

        close(manager_socket);
        dup2(controller_socket, STDIN_FILENO);
        close(controller_socket);

        execl(controller_binary.c_str(), MAGIC_CONTROLLER_ARG0, NULL);

        // exec failed
        proc_handle.send_error_and_exit(
            fmt::format("Syscall to execl() with \"{} {}\" failed ({})", controller_binary.string(), strerror(errno)));
    }

    close(controller_socket);

    // send initial config to controller
    controller_ipc::send_message(manager_socket,
                                 {
                                     {"method", "boot"},
                                     {"params",
                                      {
                                          {"module_dir", ms.runtime_settings->modules_dir.string()},
                                          {"interface_dir", ms.interfaces_dir.string()},
                                          {"www_dir", ms.www_dir.string()},
                                          {"configs_dir", ms.configs_dir.string()},
                                          {"logging_config_file", ms.runtime_settings->logging_config_file.string()},
                                          {"controller_port", ms.controller_port},
                                          {"controller_rpc_timeout_ms", ms.controller_rpc_timeout_ms},
                                      }},
                                 });

    return {proc_handle.check_child_executed(), manager_socket};
}
#endif

int boot(const po::variables_map& vm) {
    const bool check = (vm.count("check") != 0);

    const auto prefix_opt = parse_string_option(vm, "prefix");
    const auto config_opt = parse_string_option(vm, "config");

    const auto ms = ManagerSettings(prefix_opt, config_opt);

    Logging::init(ms.runtime_settings->logging_config_file.string());

    EVLOG_info << "  \033[0;1;35;95m_\033[0;1;31;91m__\033[0;1;33;93m__\033[0;1;32;92m__\033[0;1;36;96m_\033[0m      "
                  "\033[0;1;31;91m_\033[0;1;33;93m_\033[0m                \033[0;1;36;96m_\033[0m   ";
    EVLOG_info << " \033[0;1;31;91m|\033[0m  \033[0;1;33;93m_\033[0;1;32;92m__\033[0;1;36;96m_\\\033[0m "
                  "\033[0;1;34;94m\\\033[0m    \033[0;1;33;93m/\033[0m \033[0;1;32;92m/\033[0m               "
                  "\033[0;1;34;94m|\033[0m \033[0;1;35;95m|\033[0m";
    EVLOG_info
        << " \033[0;1;33;93m|\033[0m \033[0;1;32;92m|_\033[0;1;36;96m_\033[0m   \033[0;1;35;95m\\\033[0m "
           "\033[0;1;31;91m\\\033[0m  \033[0;1;33;93m/\033[0m \033[0;1;32;92m/\033[0;1;36;96m__\033[0m "
           "\033[0;1;34;94m_\033[0m \033[0;1;35;95m_\033[0;1;31;91m_\033[0m \033[0;1;33;93m__\033[0;1;32;92m_\033[0m  "
           "\033[0;1;36;96m_\033[0;1;34;94m__\033[0;1;35;95m|\033[0m \033[0;1;31;91m|_\033[0m";
    EVLOG_info << " \033[0;1;32;92m|\033[0m  \033[0;1;36;96m_\033[0;1;34;94m_|\033[0m   \033[0;1;31;91m\\\033[0m "
                  "\033[0;1;33;93m\\\033[0;1;32;92m/\033[0m \033[0;1;36;96m/\033[0m \033[0;1;34;94m_\033[0m "
                  "\033[0;1;35;95m\\\033[0m \033[0;1;31;91m'_\033[0;1;33;93m_/\033[0m \033[0;1;32;92m_\033[0m "
                  "\033[0;1;36;96m\\\033[0;1;34;94m/\033[0m \033[0;1;35;95m__\033[0;1;31;91m|\033[0m "
                  "\033[0;1;33;93m__\033[0;1;32;92m|\033[0m";
    EVLOG_info << " \033[0;1;36;96m|\033[0m \033[0;1;34;94m|_\033[0;1;35;95m__\033[0;1;31;91m_\033[0m   "
                  "\033[0;1;32;92m\\\033[0m  \033[0;1;36;96m/\033[0m  \033[0;1;35;95m__\033[0;1;31;91m/\033[0m "
                  "\033[0;1;33;93m|\033[0m \033[0;1;32;92m|\033[0m  "
                  "\033[0;1;36;96m_\033[0;1;34;94m_/\033[0;1;35;95m\\_\033[0;1;31;91m_\033[0m \033[0;1;33;93m\\\033[0m "
                  "\033[0;1;32;92m|_\033[0m";
    EVLOG_info << " \033[0;1;34;94m|_\033[0;1;35;95m__\033[0;1;31;91m__\033[0;1;33;93m_|\033[0m   "
                  "\033[0;1;36;96m\\\033[0;1;34;94m/\033[0m "
                  "\033[0;1;35;95m\\_\033[0;1;31;91m__\033[0;1;33;93m|_\033[0;1;32;92m|\033[0m  "
                  "\033[0;1;36;96m\\\033[0;1;34;94m__\033[0;1;35;95m_|\033[0;1;31;91m|_\033[0;1;33;93m__\033[0;1;32;"
                  "92m/\\\033[0;1;36;96m__\033[0;1;34;94m|\033[0m";
    EVLOG_info << "";
    EVLOG_info << PROJECT_NAME << " " << PROJECT_VERSION << " " << GIT_VERSION;
    EVLOG_info << ms.version_information;
    EVLOG_info << "";

    if (not ms.mqtt_settings.uses_socket()) {
        EVLOG_info << "Using MQTT broker " << ms.mqtt_settings.broker_host << ":" << ms.mqtt_settings.broker_port;
    } else {
        EVLOG_info << "Using MQTT broker unix domain sockets:" << ms.mqtt_settings.broker_socket_path;
    }
    if (ms.runtime_settings->telemetry_enabled) {
        EVLOG_info << "Telemetry enabled";
    }
    if (not ms.run_as_user.empty()) {
        EVLOG_info << "EVerest will run as system user: " << ms.run_as_user;
    }

#ifdef ENABLE_ADMIN_PANEL
    auto controller_handle = start_controller(ms);
#endif

    EVLOG_verbose << fmt::format("EVerest prefix was set to {}", ms.runtime_settings->prefix.string());

    // dump all manifests if requested and terminate afterwards
    if (vm.count("dumpmanifests")) {
        const auto dumpmanifests_path = fs::path(vm["dumpmanifests"].as<std::string>());
        EVLOG_debug << fmt::format("Dumping all known validated manifests into '{}'", dumpmanifests_path.string());

        auto manifests = Config::load_all_manifests(ms.runtime_settings->modules_dir.string(), ms.schemas_dir.string());

        for (const auto& module : manifests.items()) {
            const std::string filename = module.key() + ".yaml";
            const auto module_output_path = dumpmanifests_path / filename;
            // FIXME (aw): should we check if the directory exists?
            std::ofstream output_stream(module_output_path);

            // FIXME (aw): this should be either YAML prettyfied, or better, directly copied
            output_stream << module.value().dump(DUMP_INDENT);
        }

        return EXIT_SUCCESS;
    }

    const auto start_time = std::chrono::system_clock::now();
    std::unique_ptr<ManagerConfig> config;
    try {
        config = std::make_unique<ManagerConfig>(ms);
    } catch (EverestInternalError& e) {
        EVLOG_error << fmt::format("Failed to load and validate config!\n{}", boost::diagnostic_information(e, true));
        return EXIT_FAILURE;
    } catch (boost::exception& e) {
        EVLOG_error << "Failed to load and validate config!";
        EVLOG_critical << fmt::format("Caught top level boost::exception:\n{}", boost::diagnostic_information(e, true));
        return EXIT_FAILURE;
    } catch (std::exception& e) {
        EVLOG_error << "Failed to load and validate config!";
        EVLOG_critical << fmt::format("Caught top level std::exception:\n{}", boost::diagnostic_information(e, true));
        return EXIT_FAILURE;
    }
    const auto end_time = std::chrono::system_clock::now();
    EVLOG_info << "Config loading completed in "
               << std::chrono::duration_cast<std::chrono::milliseconds>(end_time - start_time).count() << "ms";

    // dump config if requested
    if (vm.count("dump")) {
        const auto dump_path = fs::path(vm["dump"].as<std::string>());
        EVLOG_debug << fmt::format("Dumping validated config and manifests into '{}'", dump_path.string());

        const auto config_dump_path = dump_path / "config.json";

        std::ofstream output_config_stream(config_dump_path);

        output_config_stream << config->get_main_config().dump(DUMP_INDENT);

        const auto manifests = config->get_manifests();

        for (const auto& module : manifests.items()) {
            const std::string filename = module.key() + ".json";
            const auto module_output_path = dump_path / filename;
            std::ofstream output_stream(module_output_path);

            output_stream << module.value().dump(DUMP_INDENT);
        }
    }

    // only config check (and or config dumping) was requested, log check result and exit
    if (check) {
        EVLOG_debug << "Config is valid, terminating as requested";
        return EXIT_SUCCESS;
    }

    std::vector<std::string> standalone_modules;
    if (vm.count("standalone")) {
        standalone_modules = vm["standalone"].as<std::vector<std::string>>();
    }

    const auto& main_config = config->get_main_config();
    for (const auto& module : main_config.items()) {
        const std::string& module_id = module.key();
        // check if standalone parameter is set
        const auto& module_config = main_config.at(module_id);
        if (module_config.value("standalone", false)) {
            if (std::find(standalone_modules.begin(), standalone_modules.end(), module_id) ==
                standalone_modules.end()) {
                EVLOG_info << "Module " << fmt::format(TERMINAL_STYLE_BLUE, "{}", module_id)
                           << " marked as standalone in config";

                standalone_modules.push_back(module_id);
            }
        }
    }

    std::vector<std::string> ignored_modules;
    if (vm.count("ignore")) {
        ignored_modules = vm["ignore"].as<std::vector<std::string>>();
    }

    // create StatusFifo object
    auto status_fifo = StatusFifo::create_from_path(vm["status-fifo"].as<std::string>());

    auto mqtt_abstraction = MQTTAbstraction(ms.mqtt_settings);

    if (!mqtt_abstraction.connect()) {
        if (not ms.mqtt_settings.uses_socket()) {
            EVLOG_error << fmt::format("Cannot connect to MQTT broker at {}:{}", ms.mqtt_settings.broker_host,
                                       ms.mqtt_settings.broker_port);
        } else {
            EVLOG_error << fmt::format("Cannot connect to MQTT broker socket at {}",
                                       ms.mqtt_settings.broker_socket_path);
        }
        return EXIT_FAILURE;
    }

    mqtt_abstraction.spawn_main_loop_thread();

    auto module_handles =
        start_modules(*config, mqtt_abstraction, ignored_modules, standalone_modules, ms, status_fifo);
    bool modules_started = true;
    bool restart_modules = false;

    int wstatus;

#ifndef ENABLE_ADMIN_PANEL
    // switch to low privilege user if configured
    if (not ms.run_as_user.empty()) {
        auto err_set_user = system::set_real_user(ms.run_as_user);
        if (not err_set_user.empty()) {
            EVLOG_error << "Error switching manager to user " << ms.run_as_user << ": " << err_set_user;
            return EXIT_FAILURE;
        }
    }
#endif

    while (true) {
// check if anyone died
#ifdef ENABLE_ADMIN_PANEL
        // non-blocking if admin panel is enabled, as this main loop also processes controller RPC
        auto pid = waitpid(-1, &wstatus, WNOHANG);
#else
        // block if admin panel is disabled, no controller RPC is handled by main loop
        auto pid = waitpid(-1, &wstatus, 0);
#endif

        if (pid == 0) {
            // nothing new from our child process
        } else if (pid == -1) {
            throw std::runtime_error(fmt::format("Syscall to waitpid() failed ({})", strerror(errno)));
        } else {

#ifdef ENABLE_ADMIN_PANEL
            // one of our children exited (first check controller, then modules)
            if (pid == controller_handle.pid) {
                // FIXME (aw): what to do, if the controller exited? Restart it?
                throw std::runtime_error("The controller process exited.");
            }
#endif

            const auto module_iter = module_handles.find(pid);
            if (module_iter == module_handles.end()) {
                throw std::runtime_error(fmt::format("Unkown child width pid ({}) died.", pid));
            }

            const auto module_name = module_iter->second;
            module_handles.erase(module_iter);
            // one of our modules died -> kill 'em all
            if (modules_started) {
                EVLOG_critical << fmt::format("Module {} (pid: {}) exited with status: {}. Terminating all modules.",
                                              module_name, pid, wstatus);
                shutdown_modules(module_handles, *config, mqtt_abstraction);
                modules_started = false;

                // Exit if a module died, this gives systemd a change to restart manager
                EVLOG_critical << "Exiting manager.";
                return EXIT_FAILURE;
            } else {
                EVLOG_info << fmt::format("Module {} (pid: {}) exited with status: {}.", module_name, pid, wstatus);
            }
        }

#ifdef ENABLE_ADMIN_PANEL
        if (module_handles.size() == 0 && restart_modules) {
            module_handles =
                start_modules(*config, mqtt_abstraction, ignored_modules, standalone_modules, ms, status_fifo);
            restart_modules = false;
            modules_started = true;
        }

        // check for news from the controller
        const auto msg = controller_handle.receive_message();
        if (msg.status == controller_ipc::MESSAGE_RETURN_STATUS::OK) {
            // FIXME (aw): implement all possible messages here, for now just log them
            const auto& payload = msg.json;
            if (payload.at("method") == "restart_modules") {
                shutdown_modules(module_handles, *config, mqtt_abstraction);
                config = std::make_unique<ManagerConfig>(ms);
                modules_started = false;
                restart_modules = true;
            } else if (payload.at("method") == "check_config") {
                const std::string check_config_file_path = payload.at("params");

                try {
                    // check the config
                    auto cfg = ManagerConfig(ManagerSettings(prefix_opt, check_config_file_path));
                    controller_handle.send_message({{"id", payload.at("id")}});
                } catch (const std::exception& e) {
                    controller_handle.send_message({{"result", e.what()}, {"id", payload.at("id")}});
                }
            } else {
                // unknown payload
                EVLOG_error << fmt::format("Received unkown command via controller ipc:\n{}\n... ignoring",
                                           payload.dump(DUMP_INDENT));
            }
        } else if (msg.status == controller_ipc::MESSAGE_RETURN_STATUS::ERROR) {
            fmt::print("Error in IPC communication with controller: {}\nExiting\n", msg.json.at("error").dump(2));
            return EXIT_FAILURE;
        } else {
            // TIMEOUT fall-through
        }
#endif
    }

    return EXIT_SUCCESS;
}

int main(int argc, char* argv[]) {
    po::options_description desc("EVerest manager");
    desc.add_options()("version", "Print version and exit");
    desc.add_options()("help,h", "produce help message");
    desc.add_options()("check", "Check and validate all config files and exit (0=success)");
    desc.add_options()("dump", po::value<std::string>(),
                       "Dump validated and augmented main config and all used module manifests into dir");
    desc.add_options()("dumpmanifests", po::value<std::string>(),
                       "Dump manifests of all modules into dir (even modules not used in config) and exit");
    desc.add_options()("prefix", po::value<std::string>(), "Prefix path of everest installation");
    desc.add_options()("standalone,s", po::value<std::vector<std::string>>()->multitoken(),
                       "Module ID(s) to not automatically start child processes for (those must be started manually to "
                       "make the framework start!).");
    desc.add_options()("ignore", po::value<std::vector<std::string>>()->multitoken(),
                       "Module ID(s) to ignore: Do not automatically start child processes and do not require that "
                       "they are started.");
    desc.add_options()("dontvalidateschema", "Don't validate json schema on every message");
    desc.add_options()("config", po::value<std::string>(),
                       "Full path to a config file.  If the file does not exist and has no extension, it will be "
                       "looked up in the default config directory");
    desc.add_options()("status-fifo", po::value<std::string>()->default_value(""),
                       "Path to a named pipe, that shall be used for status updates from the manager");

    po::variables_map vm;

    try {
        po::store(po::parse_command_line(argc, argv, desc), vm);
        po::notify(vm);

        if (vm.count("help") != 0) {
            desc.print(std::cout);
            return EXIT_SUCCESS;
        }

        if (vm.count("version") != 0) {
            std::cout << argv[0] << " (" << PROJECT_NAME << " " << PROJECT_VERSION << " " << GIT_VERSION << ") "
                      << std::endl;
            return EXIT_SUCCESS;
        }

        return boot(vm);

    } catch (const BootException& e) {
        EVLOG_error << "Failed to start up everest:\n" << e.what();
        return EXIT_FAILURE;
    } catch (const std::exception& e) {
        EVLOG_error << "Main manager process exits because of caught exception:\n" << e.what();
        return EXIT_FAILURE;
    }
}<|MERGE_RESOLUTION|>--- conflicted
+++ resolved
@@ -303,13 +303,10 @@
     std::vector<ModuleStartInfo> modules_to_spawn;
 
     const auto& main_config = config.get_main_config();
-<<<<<<< HEAD
     const auto& module_names = config.get_module_names();
     modules_to_spawn.reserve(main_config.size());
-=======
     const auto number_of_modules = main_config.size();
     EVLOG_info << "Starting " << number_of_modules << " modules";
->>>>>>> f0d37315
 
     const auto interface_definitions = config.get_interface_definitions();
     std::vector<std::string> interface_names;
