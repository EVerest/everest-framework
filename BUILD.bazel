--- conflicted
+++ resolved
@@ -58,28 +58,19 @@
         "@com_github_warmcatt_libwebsockets//:libwebsockets",
         "@everest-framework//:controller-ipc",
         "@everest-framework//:framework",
-<<<<<<< HEAD
-=======
         "@libcap//:libcap",
->>>>>>> 95b52596
     ],
 )
 
 cc_binary(
     name = "manager",
-<<<<<<< HEAD
-    srcs = [
-        "src/manager.cpp",
-    ],
     copts = ["-std=c++17"],
-=======
     srcs = glob(
         [
             "src/*.cpp",
             "src/*.hpp",
         ],
     ),
->>>>>>> 95b52596
     visibility = ["//visibility:public"],
     deps = [
         "@//third-party/bazel:boost_program_options",
@@ -88,9 +79,6 @@
         "@com_github_pboettch_json-schema-validator//:json-schema-validator",
         "@everest-framework//:controller-ipc",
         "@everest-framework//:framework",
-<<<<<<< HEAD
-=======
         "@libcap//:libcap",
->>>>>>> 95b52596
     ],
 )