#include "everestrs/src/everestrs_sys.hpp"
#include "everestrs/src/lib.rs.h"

#include <everest/logging.hpp>
#include <utils/types.hpp>

#include <cstdlib>
#include <filesystem>
#include <fstream>
#include <stdexcept>
#include <type_traits>
#include <variant>

#include <boost/log/attributes/attribute_value_set.hpp>
#include <boost/log/attributes/constant.hpp>
#include <boost/log/expressions/filter.hpp>
#include <boost/log/utility/setup/filter_parser.hpp>
#include <boost/log/utility/setup/settings.hpp>
#include <boost/log/utility/setup/settings_parser.hpp>

namespace {

<<<<<<< HEAD
=======
std::unique_ptr<Everest::Everest> create_everest_instance(const std::string& module_id,
                                                          std::shared_ptr<Everest::RuntimeSettings> rs,
                                                          const Everest::Config& config) {
    return std::make_unique<Everest::Everest>(module_id, config, rs->validate_schema, rs->mqtt_broker_socket_path,
                                              rs->mqtt_broker_host, rs->mqtt_broker_port, rs->mqtt_everest_prefix,
                                              rs->mqtt_external_prefix, rs->telemetry_prefix, rs->telemetry_enabled);
}

>>>>>>> bb3d3a91
JsonBlob json2blob(const json& j) {
    // I did not find a way to not copy the data at least once here.
    const std::string dumped = j.dump();
    rust::Vec<uint8_t> vec;
    vec.reserve(dumped.size());
    std::copy(dumped.begin(), dumped.end(), std::back_inserter(vec));
    return JsonBlob{vec};
}

// Below are overloads to be used with std::visit and our std::variant. We force
// a compilation error if someone changes the underlying std::variant without
// extending/adjusting the functions below.

template <typename T, typename... VARIANT_T> struct VariantMemberImpl : public std::false_type {};

template <typename T, typename... VARIANT_T>
struct VariantMemberImpl<T, std::variant<VARIANT_T...>> : public std::disjunction<std::is_same<T, VARIANT_T>...> {};

/// @brief Static checker if the type T can be converted to `ConfigEntry`.
///
/// We use this to detect `get_config_field` overloads which receive arguments
/// which aren't part of our `ConfigEntry` variant.
template <typename T> struct ConfigEntryMember : public VariantMemberImpl<T, ConfigEntry> {};

inline ConfigField get_config_field(const std::string& _name, bool _value) {
    static_assert(ConfigEntryMember<decltype(_value)>::value);
    return {_name, ConfigType::Boolean, _value, {}, 0, 0};
}

inline ConfigField get_config_field(const std::string& _name, const std::string& _value) {
    static_assert(ConfigEntryMember<std::remove_cv_t<std::remove_reference_t<decltype(_value)>>>::value);
    return {_name, ConfigType::String, false, _value, 0, 0};
}

inline ConfigField get_config_field(const std::string& _name, double _value) {
    static_assert(ConfigEntryMember<decltype(_value)>::value);
    return {_name, ConfigType::Number, false, {}, _value, 0};
}

inline ConfigField get_config_field(const std::string& _name, int _value) {
    static_assert(ConfigEntryMember<decltype(_value)>::value);
    return {_name, ConfigType::Integer, false, {}, 0, _value};
}

} // namespace

<<<<<<< HEAD
Module::Module(const std::string& module_id, const std::string& prefix, const std::string& log_config,
               const Everest::MQTTSettings& mqtt_settings) :
    module_id_(module_id), mqtt_settings_(mqtt_settings) {

    Everest::Logging::init(log_config, module_id);
    this->mqtt_abstraction_ = std::make_shared<Everest::MQTTAbstraction>(this->mqtt_settings_);
    this->mqtt_abstraction_->connect();
    this->mqtt_abstraction_->spawn_main_loop_thread();

    const auto result = Everest::get_module_config(this->mqtt_abstraction_, this->module_id_);

    this->rs_ = std::make_shared<Everest::RuntimeSettings>(result.at("settings"));

    config_ = std::make_shared<Everest::Config>(this->mqtt_settings_, result);

    handle_ = std::make_unique<Everest::Everest>(this->module_id_, *this->config_, this->rs_->validate_schema,
                                                 this->mqtt_abstraction_, this->rs_->telemetry_prefix,
                                                 this->rs_->telemetry_enabled);
}

std::shared_ptr<Everest::Config> Module::get_config() const {
    return this->config_;
=======
Module::Module(const std::string& module_id, const std::string& prefix, const std::string& config_file) :
    module_id_(module_id),
    rs_(std::make_shared<Everest::RuntimeSettings>(prefix, config_file)),
    config_(std::make_unique<Everest::Config>(rs_)),
    handle_(create_everest_instance(module_id, rs_, *config_)) {
>>>>>>> bb3d3a91
}

JsonBlob Module::get_interface(rust::Str interface_name) const {
    const auto& interface_def = config_->get_interface_definition(std::string(interface_name));
    return json2blob(interface_def);
}

JsonBlob Module::initialize() const {
    handle_->connect();
    handle_->spawn_main_loop_thread();

    const std::string& module_name = config_->get_main_config().at(module_id_).at("module");
    return json2blob(config_->get_manifests().at(module_name));
}

void Module::signal_ready(const Runtime& rt) const {
    handle_->register_on_ready_handler([&rt]() { rt.on_ready(); });
    handle_->signal_ready();
}

void Module::provide_command(const Runtime& rt, rust::String implementation_id, rust::String name) const {
    handle_->provide_cmd(std::string(implementation_id), std::string(name), [&rt, implementation_id, name](json args) {
        JsonBlob blob = rt.handle_command(implementation_id, name, json2blob(args));
        return json::parse(blob.data.begin(), blob.data.end());
    });
}

void Module::subscribe_variable(const Runtime& rt, rust::String implementation_id, std::size_t index,
                                rust::String name) const {
    const auto req = Requirement{std::string(implementation_id), index};
    handle_->subscribe_var(req, std::string(name), [&rt, implementation_id, index, name](json args) {
        rt.handle_variable(implementation_id, index, name, json2blob(args));
    });
}

<<<<<<< HEAD
JsonBlob Module::call_command(rust::Str implementation_id, std::size_t index, rust::Str name, JsonBlob blob) const {
    const Requirement req(std::string(implementation_id), index);
=======
JsonBlob Module::call_command(rust::Str implementation_id, size_t index, rust::Str name, JsonBlob blob) const {
    const auto req = Requirement{std::string(implementation_id), index};
>>>>>>> bb3d3a91
    json return_value = handle_->call_cmd(req, std::string(name), json::parse(blob.data.begin(), blob.data.end()));

    return json2blob(return_value);
}

void Module::publish_variable(rust::Str implementation_id, rust::Str name, JsonBlob blob) const {
    handle_->publish_var(std::string(implementation_id), std::string(name),
                         json::parse(blob.data.begin(), blob.data.end()));
}

std::shared_ptr<Module> mod;

std::shared_ptr<Module> create_module(rust::Str module_name, rust::Str prefix, rust::Str log_config,
                                      rust::Str mqtt_broker_socket_path, rust::Str mqtt_broker_host,
                                      rust::Str mqtt_broker_port, rust::Str mqtt_everest_prefix,
                                      rust::Str mqtt_external_prefix) {
    auto socket_path = std::string(mqtt_broker_socket_path);
    Everest::MQTTSettings mqtt_settings;
    if (not socket_path.empty()) {
        Everest::populate_mqtt_settings(mqtt_settings, socket_path, std::string(mqtt_everest_prefix),
                                        std::string(mqtt_external_prefix));
    } else {
        Everest::populate_mqtt_settings(mqtt_settings, std::string(mqtt_broker_host),
                                        std::stoi(std::string(mqtt_broker_port)), std::string(mqtt_everest_prefix),
                                        std::string(mqtt_external_prefix));
    }
    mod =
        std::make_shared<Module>(std::string(module_name), std::string(prefix), std::string(log_config), mqtt_settings);
    return mod;
}

rust::Vec<RsModuleConfig> get_module_configs(rust::Str module_id) {
    // TODO(ddo) We call this before initializing the logger.
    const auto module_configs = mod->get_config()->get_module_configs(std::string(module_id));

    rust::Vec<RsModuleConfig> out;
    out.reserve(module_configs.size());

    // Iterate over all modules stored in the module_config.
    for (const auto& mm : module_configs) {
        RsModuleConfig mm_out{mm.first, {}};
        mm_out.data.reserve(mm.second.size());

        // Iterate over all configs stored in the mm (our current module).
        for (const auto& cc : mm.second) {
            mm_out.data.emplace_back(
                std::visit([&](auto&& _value) { return ::get_config_field(cc.first, _value); }, cc.second));
        }
        out.emplace_back(std::move(mm_out));
    }

    return out;
}

<<<<<<< HEAD
rust::Vec<RsModuleConnections> get_module_connections(rust::Str module_id) {
    const auto connections = mod->get_config()->get_main_config().at(std::string(module_id))["connections"];
=======
rust::Vec<RsModuleConnections> Module::get_module_connections() const {
    const auto connections = config_->get_main_config().at(std::string(module_id_))["connections"];
>>>>>>> bb3d3a91

    // Iterate over the connections block.
    rust::Vec<RsModuleConnections> out;
    out.reserve(connections.size());
    for (const auto& connection : connections.items()) {
        out.emplace_back(RsModuleConnections{rust::String{connection.key()}, connection.value().size()});
    };
    return out;
}

int init_logging(rust::Str module_id, rust::Str prefix, rust::Str config_file) {
    using namespace boost::log;
    using namespace Everest::Logging;

    const std::string module_id_cpp{module_id};
    const std::string prefix_cpp{prefix};
    const std::string config_file_cpp{config_file};

    // Init the CPP logger.
    Everest::RuntimeSettings rs{prefix_cpp, config_file_cpp};
    init(rs.logging_config_file, module_id_cpp);

    // Below is something really ugly. Boost's log filter rules may actually be
    // quite "complex" but the library does not expose any way to check the
    // already installed filters. We therefore reopen the config and construct
    // or own filter - and feed it with dummy values to determine its filtering
    // behaviour (the lowest severity which is accepted by the filter)
    std::filesystem::path logging_path{rs.logging_config_file};
    std::ifstream logging_config(logging_path.c_str());
    if (!logging_config.is_open()) {
        return info;
    }
    const auto settings = parse_settings(logging_config);

    if (auto core_settings = settings["Core"]) {
        if (boost::optional<std::string> param = core_settings["Filter"]) {

            const auto filter = parse_filter(param.get());
            // Check for the severity values - which is the first one to be
            // accepted by the filter.
            static_assert(static_cast<int>(verbose) == 0);
            static_assert(static_cast<int>(error) == 4);
            for (int ii = static_cast<int>(verbose); ii <= static_cast<int>(error); ++ii) {
                attribute_set set1, set2, set3;
                set1["Severity"] = attributes::constant<severity_level>{static_cast<severity_level>(ii)};

                attribute_value_set value_set(set1, set2, set3);
                value_set.freeze();

                if (filter(value_set)) {
                    return ii;
                }
            }
        }
    }

    return info;
}

void log2cxx(int level, int line, rust::Str file, rust::Str message) {
    const auto logging_level = static_cast<::Everest::Logging::severity_level>(level);
    BOOST_LOG_SEV(::global_logger::get(), logging_level)
        << boost::log::BOOST_LOG_VERSION_NAMESPACE::add_value("file", std::string{file})
        << boost::log::BOOST_LOG_VERSION_NAMESPACE::add_value("line", line) << std::string{message};
}<|MERGE_RESOLUTION|>--- conflicted
+++ resolved
@@ -20,17 +20,6 @@
 
 namespace {
 
-<<<<<<< HEAD
-=======
-std::unique_ptr<Everest::Everest> create_everest_instance(const std::string& module_id,
-                                                          std::shared_ptr<Everest::RuntimeSettings> rs,
-                                                          const Everest::Config& config) {
-    return std::make_unique<Everest::Everest>(module_id, config, rs->validate_schema, rs->mqtt_broker_socket_path,
-                                              rs->mqtt_broker_host, rs->mqtt_broker_port, rs->mqtt_everest_prefix,
-                                              rs->mqtt_external_prefix, rs->telemetry_prefix, rs->telemetry_enabled);
-}
-
->>>>>>> bb3d3a91
 JsonBlob json2blob(const json& j) {
     // I did not find a way to not copy the data at least once here.
     const std::string dumped = j.dump();
@@ -77,7 +66,6 @@
 
 } // namespace
 
-<<<<<<< HEAD
 Module::Module(const std::string& module_id, const std::string& prefix, const std::string& log_config,
                const Everest::MQTTSettings& mqtt_settings) :
     module_id_(module_id), mqtt_settings_(mqtt_settings) {
@@ -100,13 +88,6 @@
 
 std::shared_ptr<Everest::Config> Module::get_config() const {
     return this->config_;
-=======
-Module::Module(const std::string& module_id, const std::string& prefix, const std::string& config_file) :
-    module_id_(module_id),
-    rs_(std::make_shared<Everest::RuntimeSettings>(prefix, config_file)),
-    config_(std::make_unique<Everest::Config>(rs_)),
-    handle_(create_everest_instance(module_id, rs_, *config_)) {
->>>>>>> bb3d3a91
 }
 
 JsonBlob Module::get_interface(rust::Str interface_name) const {
@@ -142,13 +123,8 @@
     });
 }
 
-<<<<<<< HEAD
 JsonBlob Module::call_command(rust::Str implementation_id, std::size_t index, rust::Str name, JsonBlob blob) const {
-    const Requirement req(std::string(implementation_id), index);
-=======
-JsonBlob Module::call_command(rust::Str implementation_id, size_t index, rust::Str name, JsonBlob blob) const {
     const auto req = Requirement{std::string(implementation_id), index};
->>>>>>> bb3d3a91
     json return_value = handle_->call_cmd(req, std::string(name), json::parse(blob.data.begin(), blob.data.end()));
 
     return json2blob(return_value);
@@ -203,13 +179,8 @@
     return out;
 }
 
-<<<<<<< HEAD
-rust::Vec<RsModuleConnections> get_module_connections(rust::Str module_id) {
-    const auto connections = mod->get_config()->get_main_config().at(std::string(module_id))["connections"];
-=======
 rust::Vec<RsModuleConnections> Module::get_module_connections() const {
     const auto connections = config_->get_main_config().at(std::string(module_id_))["connections"];
->>>>>>> bb3d3a91
 
     // Iterate over the connections block.
     rust::Vec<RsModuleConnections> out;
