#include "everestrs/src/everestrs_sys.hpp"
#include "everestrs/src/lib.rs.h"

#include <everest/logging.hpp>
#include <utils/types.hpp>

#include <cstdlib>
#include <filesystem>
#include <fstream>
#include <stdexcept>
#include <type_traits>
#include <variant>

#include <boost/log/attributes/attribute_value_set.hpp>
#include <boost/log/attributes/constant.hpp>
#include <boost/log/expressions/filter.hpp>
#include <boost/log/utility/setup/filter_parser.hpp>
#include <boost/log/utility/setup/settings.hpp>
#include <boost/log/utility/setup/settings_parser.hpp>

namespace {

std::unique_ptr<Everest::Everest> create_everest_instance(const std::string& module_id,
                                                          std::shared_ptr<Everest::RuntimeSettings> rs,
                                                          const Everest::Config& config) {
    return std::make_unique<Everest::Everest>(module_id, config, rs->validate_schema, rs->mqtt_broker_socket_path,
                                              rs->mqtt_broker_host, rs->mqtt_broker_port, rs->mqtt_everest_prefix,
                                              rs->mqtt_external_prefix, rs->telemetry_prefix, rs->telemetry_enabled);
}

std::unique_ptr<Everest::Config> create_config_instance(std::shared_ptr<Everest::RuntimeSettings> rs) {
    // FIXME (aw): where to initialize the logger?
    Everest::Logging::init(rs->logging_config_file);
    return std::make_unique<Everest::Config>(rs);
}

JsonBlob json2blob(const json& j) {
    // I did not find a way to not copy the data at least once here.
    const std::string dumped = j.dump();
    rust::Vec<uint8_t> vec;
    vec.reserve(dumped.size());
    std::copy(dumped.begin(), dumped.end(), std::back_inserter(vec));
    return JsonBlob{vec};
}

// Below are overloads to be used with std::visit and our std::variant. We force
// a compilation error if someone changes the underlying std::variant without
// extending/adjusting the functions below.

template <typename T, typename... VARIANT_T> struct VariantMemberImpl : public std::false_type {};

template <typename T, typename... VARIANT_T>
struct VariantMemberImpl<T, std::variant<VARIANT_T...>> : public std::disjunction<std::is_same<T, VARIANT_T>...> {};

/// @brief Static checker if the type T can be converted to `ConfigEntry`.
///
/// We use this to detect `get_config_field` overloads which receive arguments
/// which aren't part of our `ConfigEntry` variant.
template <typename T> struct ConfigEntryMember : public VariantMemberImpl<T, ConfigEntry> {};

inline ConfigField get_config_field(const std::string& _name, bool _value) {
    static_assert(ConfigEntryMember<decltype(_value)>::value);
    return {_name, ConfigType::Boolean, _value, {}, 0, 0};
}

inline ConfigField get_config_field(const std::string& _name, const std::string& _value) {
    static_assert(ConfigEntryMember<std::remove_cv_t<std::remove_reference_t<decltype(_value)>>>::value);
    return {_name, ConfigType::String, false, _value, 0, 0};
}

inline ConfigField get_config_field(const std::string& _name, double _value) {
    static_assert(ConfigEntryMember<decltype(_value)>::value);
    return {_name, ConfigType::Number, false, {}, _value, 0};
}

inline ConfigField get_config_field(const std::string& _name, int _value) {
    static_assert(ConfigEntryMember<decltype(_value)>::value);
    return {_name, ConfigType::Integer, false, {}, 0, _value};
}

} // namespace

Module::Module(const std::string& module_id, const std::string& prefix, const std::string& config_file) :
    module_id_(module_id),
    rs_(std::make_shared<Everest::RuntimeSettings>(prefix, config_file)),
    config_(create_config_instance(rs_)),
    handle_(create_everest_instance(module_id, rs_, *config_)) {
}

JsonBlob Module::get_interface(rust::Str interface_name) const {
    const auto& interface_def = config_->get_interface_definition(std::string(interface_name));
    return json2blob(interface_def);
}

JsonBlob Module::initialize() const {
    handle_->connect();
    handle_->spawn_main_loop_thread();

    const std::string& module_name = config_->get_main_config().at(module_id_).at("module");
    return json2blob(config_->get_manifests().at(module_name));
}

void Module::signal_ready(const Runtime& rt) const {
    handle_->register_on_ready_handler([&rt]() { rt.on_ready(); });
    handle_->signal_ready();
}

void Module::provide_command(const Runtime& rt, rust::String implementation_id, rust::String name) const {
    handle_->provide_cmd(std::string(implementation_id), std::string(name), [&rt, implementation_id, name](json args) {
        JsonBlob blob = rt.handle_command(implementation_id, name, json2blob(args));
        return json::parse(blob.data.begin(), blob.data.end());
    });
}

void Module::subscribe_variable(const Runtime& rt, rust::String implementation_id, size_t index,
                                rust::String name) const {
    const Requirement req(std::string(implementation_id), index);
    handle_->subscribe_var(req, std::string(name), [&rt, implementation_id, index, name](json args) {
        rt.handle_variable(implementation_id, index, name, json2blob(args));
    });
}

JsonBlob Module::call_command(rust::Str implementation_id, size_t index, rust::Str name, JsonBlob blob) const {
    const Requirement req(std::string(implementation_id), index);
    json return_value = handle_->call_cmd(req, std::string(name), json::parse(blob.data.begin(), blob.data.end()));

    return json2blob(return_value);
}

void Module::publish_variable(rust::Str implementation_id, rust::Str name, JsonBlob blob) const {
    handle_->publish_var(std::string(implementation_id), std::string(name),
                         json::parse(blob.data.begin(), blob.data.end()));
}

std::unique_ptr<Module> create_module(rust::Str module_id, rust::Str prefix, rust::Str conf) {
    return std::make_unique<Module>(std::string(module_id), std::string(prefix), std::string(conf));
}

rust::Vec<RsModuleConfig> get_module_configs(rust::Str module_id, rust::Str prefix, rust::Str config_file) {
    const auto rs = std::make_shared<Everest::RuntimeSettings>(std::string(prefix), std::string(config_file));
    const Everest::Config config{rs};
    // TODO(ddo) We call this before initializing the logger.
    const auto module_configs = config.get_module_configs(std::string(module_id));

    rust::Vec<RsModuleConfig> out;
    out.reserve(module_configs.size());

    // Iterate over all modules stored in the module_config.
    for (const auto& mm : module_configs) {
        RsModuleConfig mm_out{mm.first, {}};
        mm_out.data.reserve(mm.second.size());

        // Iterate over all configs stored in the mm (our current module).
        for (const auto& cc : mm.second) {
            mm_out.data.emplace_back(
                std::visit([&](auto&& _value) { return ::get_config_field(cc.first, _value); }, cc.second));
        }
        out.emplace_back(std::move(mm_out));
    }

    return out;
}

<<<<<<< HEAD
rust::Vec<RsModuleConnections> get_module_connections(rust::Str module_id, rust::Str prefix, rust::Str config_file) {
    const auto rs = std::make_shared<Everest::RuntimeSettings>(std::string(prefix), std::string(config_file));
    Everest::Config config{rs};

    const auto connections = config.get_main_config().at(std::string(module_id))["connections"];

    // Iterate over the connections block.
    rust::Vec<RsModuleConnections> out;
    out.reserve(connections.size());
    for (const auto& connection : connections.items()) {
        out.emplace_back(RsModuleConnections{rust::String{connection.key()}, connection.value().size()});
    };
    return out;
=======
int Module::get_log_level() const {
    // Below is something really ugly. Boost's log filter rules may actually be
    // quite "complex" but the library does not expose any way to check the
    // already installed filters. We therefore reopen the config and construct
    // or own filter - and feed it with dummy values to determine its filtering
    // behaviour (the lowest severity which is accepted by the filter)
    std::filesystem::path logging_path{rs_->logging_config_file};
    std::ifstream logging_config(logging_path.c_str());

    using namespace boost::log;
    using namespace Everest::Logging;

    if (!logging_config.is_open()) {
        return info;
    }
    const auto settings = parse_settings(logging_config);

    if (auto core_settings = settings["Core"]) {
        if (boost::optional<std::string> param = core_settings["Filter"]) {

            const auto filter = parse_filter(param.get());
            // Check for the severity values - which is the first one to be
            // accepted by the filter.
            static_assert(static_cast<int>(verbose) == 0);
            static_assert(static_cast<int>(error) == 4);
            for (int ii = static_cast<int>(verbose); ii <= static_cast<int>(error); ++ii) {
                attribute_set set1, set2, set3;
                set1["Severity"] = attributes::constant<severity_level>{static_cast<severity_level>(ii)};

                attribute_value_set value_set(set1, set2, set3);
                value_set.freeze();

                if (filter(value_set)) {
                    return ii;
                }
            }
        }
    }

    return info;
}

void log2cxx(int level, int line, rust::Str file, rust::Str message) {
    const auto logging_level = static_cast<::Everest::Logging::severity_level>(level);
    BOOST_LOG_SEV(::global_logger::get(), logging_level)
        << boost::log::BOOST_LOG_VERSION_NAMESPACE::add_value("file", std::string{file})
        << boost::log::BOOST_LOG_VERSION_NAMESPACE::add_value("line", line) << std::string{message};
>>>>>>> 0d97d459
}<|MERGE_RESOLUTION|>--- conflicted
+++ resolved
@@ -161,7 +161,6 @@
     return out;
 }
 
-<<<<<<< HEAD
 rust::Vec<RsModuleConnections> get_module_connections(rust::Str module_id, rust::Str prefix, rust::Str config_file) {
     const auto rs = std::make_shared<Everest::RuntimeSettings>(std::string(prefix), std::string(config_file));
     Everest::Config config{rs};
@@ -175,7 +174,7 @@
         out.emplace_back(RsModuleConnections{rust::String{connection.key()}, connection.value().size()});
     };
     return out;
-=======
+
 int Module::get_log_level() const {
     // Below is something really ugly. Boost's log filter rules may actually be
     // quite "complex" but the library does not expose any way to check the
@@ -223,5 +222,4 @@
     BOOST_LOG_SEV(::global_logger::get(), logging_level)
         << boost::log::BOOST_LOG_VERSION_NAMESPACE::add_value("file", std::string{file})
         << boost::log::BOOST_LOG_VERSION_NAMESPACE::add_value("line", line) << std::string{message};
->>>>>>> 0d97d459
 }