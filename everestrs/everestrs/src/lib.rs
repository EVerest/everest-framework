use everestrs_build::schema;

use argh::FromArgs;
use log::debug;
use serde::de::DeserializeOwned;
use std::collections::HashMap;
use std::convert::TryFrom;
use std::path::PathBuf;
use std::pin::Pin;
use std::sync::Arc;
use std::sync::Once;
use std::sync::RwLock;
use std::sync::Weak;
use thiserror::Error;

/// Prevent calling the init of loggers more than once.
static INIT_LOGGER_ONCE: Once = Once::new();

// Reexport everything so the clients can use it.
pub use serde;
pub use serde_json;

#[derive(Error, Debug)]
pub enum Error {
    #[error("missing argument to command call: '{0}'")]
    MissingArgument(&'static str),
    #[error("invalid argument to command call: '{0}'")]
    InvalidArgument(&'static str),
    #[error("Mismatched type: Variant contains '{0}'")]
    MismatchedType(String),
}

pub type Result<T> = ::std::result::Result<T, Error>;

#[cxx::bridge]
mod ffi {
    extern "Rust" {
        type Runtime;
        fn handle_command(
            self: &Runtime,
            implementation_id: &str,
            name: &str,
            json: JsonBlob,
        ) -> JsonBlob;
        fn handle_variable(
            self: &Runtime,
            implementation_id: &str,
            index: usize,
            name: &str,
            json: JsonBlob,
        );
        fn on_ready(&self);
    }

    struct JsonBlob {
        data: Vec<u8>,
    }

    /// The possible types a config can have. Note: Naturally this would be am
    /// enum **with** values - however, cxx can't (for now) map Rusts enums to
    /// std::variant or union.
    #[derive(Debug)]
    enum ConfigType {
        Boolean = 0,
        String = 1,
        Number = 2,
        Integer = 3,
    }

    /// One config entry: As said above, we can't use an enum and have to
    /// declare all values. Note: also Option is not an option...
    struct ConfigField {
        /// The name of the option, e.x. `max_voltage`.
        name: String,

        /// Our poor-mans enum.
        config_type: ConfigType,

        /// The value of the config field. The field has only a meaning if
        /// `conifg_type is set to [ConfigType::Boolean].
        bool_value: bool,

        /// The value of the config field. The field has only a meaning if
        /// `config_type` is set to [ConfigType::String].
        string_value: String,

        /// The value of the config field. The field has only a meaning if
        /// `config_type` is set to [ConfigType::Number].
        number_value: f64,

        /// The value of the config field. The field has only a meaning if
        /// `config_type` is set to [ConfigType::Integer].
        integer_value: i64,
    }

    /// The configs of one module. Roughly maps to the cpp's counterpart
    /// `ModuleConfig`.
    struct RsModuleConfig {
        /// The name of the group, e.x. "PowerMeter".
        module_name: String,

        /// All `ConfigFields` in this group.
        data: Vec<ConfigField>,
    }

    /// The information form the `connections` field of our current module.
    struct RsModuleConnections {
        /// The `implementation_id` of the connection block.
        implementation_id: String,

        /// Number of slots under the `implementation_id`.
        slots: usize,
    }

    unsafe extern "C++" {
        include!("everestrs/src/everestrs_sys.hpp");

        type Module;
        fn create_module(module_id: &str, prefix: &str, log_config: &str, mqtt_broker_socket_path: &str, mqtt_broker_host: &str,
             mqtt_broker_port: &str,  mqtt_everest_prefix: &str,
             mqtt_external_prefix: &str) -> SharedPtr<Module>;

        /// Connects to the message broker and launches the main everest thread to push work
        /// forward. Returns the module manifest.
        fn initialize(self: &Module) -> JsonBlob;

        /// Returns the interface definition.
        fn get_interface(self: &Module, interface_name: &str) -> JsonBlob;

        /// Registers the callback of the `Subscriber` to be called and calls
        /// `Everest::Module::signal_ready`.
        fn signal_ready(self: &Module, rt: Pin<&Runtime>);

        /// Informs the runtime that we implement the command described by `implementation_id` and
        /// `name`, and registers the `handle_command` method from the `Subscriber` as the handler.
        fn provide_command(
            self: &Module,
            rt: Pin<&Runtime>,
            implementation_id: String,
            name: String,
        );

        /// Call the command described by 'implementation_id' and `name` with the given 'args'.
        /// Returns the return value.
        fn call_command(
            self: &Module,
            implementation_id: &str,
            index: usize,
            name: &str,
            args: JsonBlob,
        ) -> JsonBlob;

        /// Informs the runtime that we want to receive the variable described by
        /// `implementation_id` and `name` and registers the `handle_variable` method from the
        /// `Subscriber` as the handler.
        fn subscribe_variable(
            self: &Module,
            rt: Pin<&Runtime>,
            implementation_id: String,
            index: usize,
            name: String,
        );

        /// Returns the `connections` block defined in the `config.yaml` for
        /// the current module.
        fn get_module_connections(self: &Module) -> Vec<RsModuleConnections>;

        /// Publishes the given `blob` under the `implementation_id` and `name`.
        fn publish_variable(self: &Module, implementation_id: &str, name: &str, blob: JsonBlob);

        /// Returns the module config from cpp.
        fn get_module_configs(module_id: &str) -> Vec<RsModuleConfig>;

<<<<<<< HEAD
        /// Returns the `connections` block defined in the `config.yaml` for
        /// the current module.
        fn get_module_connections(
            module_id: &str
        ) -> Vec<RsModuleConnections>;
=======
        /// Call this once.
        fn init_logging(module_id: &str, prefix: &str, conf: &str) -> i32;
>>>>>>> bb3d3a91

        /// Logging sink for the EVerest module.
        fn log2cxx(level: i32, line: i32, file: &str, message: &str);
    }
}

impl ffi::JsonBlob {
    fn as_bytes(&self) -> &[u8] {
        &self.data
    }

    fn deserialize<T: DeserializeOwned>(self) -> T {
        // TODO(hrapp): Error handling
        serde_json::from_slice(self.as_bytes()).unwrap()
    }

    fn from_vec(data: Vec<u8>) -> Self {
        Self { data }
    }
}

/// Very simple logger to use by the Rust modules.
mod logger {
    use super::ffi;
    use crate::INIT_LOGGER_ONCE;

    pub(crate) struct Logger {
        level: log::Level,
    }

    impl log::Log for Logger {
        fn enabled(&self, metadata: &log::Metadata) -> bool {
            // Rust gives the Error level 1 and all other severities a higher
            // value.
            metadata.level() <= self.level
        }

        fn log(&self, record: &log::Record) {
            // The doc says `log` has to perform the filtering itself.
            if !self.enabled(record.metadata()) {
                return;
            }
            // This mapping should be kept in sync with liblog's
            // Everest::Logging::severity_level.
            let level = match record.level() {
                log::Level::Trace => 0,
                log::Level::Debug => 1,
                log::Level::Info => 2,
                log::Level::Warn => 3,
                log::Level::Error => 4,
            };

            ffi::log2cxx(
                level,
                record.line().unwrap_or_default() as i32,
                record.file().unwrap_or_default(),
                &format!("{}", record.args()),
            )
        }

        fn flush(&self) {}
    }

    impl Logger {
        /// Init the logger for everest.
        ///
        /// Don't do this on your own as we must also control some cxx code.
        pub(crate) fn init_logger(module_name: &str, prefix: &str, conf: &str) {
            INIT_LOGGER_ONCE.call_once(|| {
                let level = match ffi::init_logging(module_name, prefix, conf) {
                    0 => log::Level::Trace,
                    1 => log::Level::Debug,
                    2 => log::Level::Info,
                    3 => log::Level::Warn,
                    4 => log::Level::Error,
                    _ => log::Level::Info,
                };

                let logger = Self { level };
                log::set_boxed_logger(Box::new(logger)).unwrap();
                log::set_max_level(level.to_level_filter());
            });
        }
    }
}

/// The cpp_module is for Rust an opaque type - so Rust can't tell if it is safe
/// to be accessed from multiple threads. We know that the c++ runtime is meant
/// to be used concurrently.
unsafe impl Sync for ffi::Module {}
unsafe impl Send for ffi::Module {}

/// Arguments for an EVerest node.
#[derive(FromArgs, Debug)]
struct Args {
    /// TODO: add version param

    /// prefix of installation.
    #[argh(option)]
    #[allow(unused)]
    pub prefix: PathBuf,

    /// logging configuration yml that we are using.
    #[argh(option)]
    #[allow(unused)]
    pub log_config: PathBuf,

    /// module name for us.
    #[argh(option)]
    pub module: String,

    /// MQTT broker socket path
    #[argh(option)]
    #[allow(unused)]
    pub mqtt_broker_socket_path: PathBuf,

    /// MQTT broker hostname
    #[argh(option)]
    pub mqtt_broker_host: String,

    /// MQTT broker port
    #[argh(option)]
    pub mqtt_broker_port: String, // TODO: int?

    /// MQTT EVerest prefix
    #[argh(option)]
    pub mqtt_everest_prefix: String,

    /// MQTT external prefix
    #[argh(option)]
    pub mqtt_external_prefix: String,
}

/// Implements the handling of commands & variables, but has no specific information about the
/// details of the current module, i.e. it deals with JSON blobs and strings as command names. Code
/// generation is used to build the concrete, strongly typed abstractions that are then used by
/// final implementors.
pub trait Subscriber: Sync + Send {
    /// Handler for the command `name` on `implementation_id` with the given `parameters`. The return value
    /// will be returned as the result of the call.
    fn handle_command(
        &self,
        implementation_id: &str,
        name: &str,
        parameters: HashMap<String, serde_json::Value>,
    ) -> Result<serde_json::Value>;

    /// Handler for the variable `name` on `implementation_id` with the given `value`.
    fn handle_variable(
        &self,
        implementation_id: &str,
        index: usize,
        name: &str,
        value: serde_json::Value,
    ) -> Result<()>;

    fn on_ready(&self) {}
}

/// The [Runtime] is the central piece of the bridge between c++ and Rust. We
/// have to ensure that the `cpp_module` never outlives the [Runtime] object.
/// This means that the [Runtime] **must** take ownership of `cpp_module`.
///
/// The `Subscriber` is not owned by the [Runtime] - in fact in derived user
/// code the `Subscriber` might take ownership of the [Runtime] - the weak
/// ownership hence is necessary to break possible ownership cycles.
pub struct Runtime {
    cpp_module: cxx::SharedPtr<ffi::Module>,
    sub_impl: RwLock<Option<Weak<dyn Subscriber>>>,
}

impl Runtime {
    fn on_ready(&self) {
        self.sub_impl
            .read()
            .unwrap()
            .as_ref()
            .unwrap()
            .upgrade()
            .unwrap()
            .on_ready();
    }

    fn handle_command(&self, impl_id: &str, name: &str, json: ffi::JsonBlob) -> ffi::JsonBlob {
        debug!("handle_command: {impl_id}, {name}, '{:?}'", json.as_bytes());
        let parameters: Option<HashMap<String, serde_json::Value>> = json.deserialize();
        let blob = self
            .sub_impl
            .read()
            .unwrap()
            .as_ref()
            .unwrap()
            .upgrade()
            .unwrap()
            .handle_command(impl_id, name, parameters.unwrap_or_default())
            .unwrap();
        ffi::JsonBlob::from_vec(serde_json::to_vec(&blob).unwrap())
    }

    fn handle_variable(&self, impl_id: &str, index: usize, name: &str, json: ffi::JsonBlob) {
        debug!(
            "handle_variable: {impl_id}, {name}, '{:?}'",
            json.as_bytes()
        );
        self.sub_impl
            .read()
            .unwrap()
            .as_ref()
            .unwrap()
            .upgrade()
            .unwrap()
            .handle_variable(impl_id, index, name, json.deserialize())
            .unwrap();
    }

    pub fn publish_variable<T: serde::Serialize>(
        &self,
        impl_id: &str,
        var_name: &str,
        message: &T,
    ) {
        let blob = ffi::JsonBlob::from_vec(
            serde_json::to_vec(&message).expect("Serialization of data cannot fail."),
        );
        (self.cpp_module)
            .as_ref()
            .unwrap()
            .publish_variable(impl_id, var_name, blob);
    }

    pub fn call_command<T: serde::Serialize, R: serde::de::DeserializeOwned>(
        &self,
        impl_id: &str,
        index: usize,
        name: &str,
        args: &T,
    ) -> R {
        let blob = ffi::JsonBlob::from_vec(
            serde_json::to_vec(args).expect("Serialization of data cannot fail."),
        );
        let return_value = (self.cpp_module)
            .as_ref()
            .unwrap()
            .call_command(impl_id, index, name, blob);
        serde_json::from_slice(&return_value.data).unwrap()
    }

    // TODO(hrapp): This function could use some error handling.
    pub fn new() -> Pin<Arc<Self>> {
        let args: Args = argh::from_env();
        logger::Logger::init_logger(
            &args.module,
            &args.prefix.to_string_lossy(),
            &args.log_config.to_string_lossy(),
            &args.mqtt_broker_socket_path.to_string_lossy(),
            &args.mqtt_broker_host,
            &args.mqtt_broker_port,
            &args.mqtt_everest_prefix,
            &args.mqtt_external_prefix,
        );

        let cpp_module = ffi::create_module(
            &args.module,
            &args.prefix.to_string_lossy(),
            &args.conf.to_string_lossy(),
        );

        Arc::pin(Self {
            cpp_module,
            sub_impl: RwLock::new(None),
        })
    }

    pub fn set_subscriber(self: Pin<&Self>, sub_impl: Weak<dyn Subscriber>) {
        *self.sub_impl.write().unwrap() = Some(sub_impl);
        let manifest_json = self.cpp_module.as_ref().unwrap().initialize();
        let manifest: schema::Manifest = manifest_json.deserialize();

        // Implement all commands for all of our implementations, dispatch everything to the
        // Subscriber.
        for (implementation_id, provides) in manifest.provides {
            let interface_s = self.cpp_module.get_interface(&provides.interface);
            let interface: schema::Interface = interface_s.deserialize();
            for (name, _) in interface.cmds {
                self.cpp_module.as_ref().unwrap().provide_command(
                    self,
                    implementation_id.clone(),
                    name,
                );
            }
        }

        let connections = self.get_module_connections();

        // Subscribe to all variables that might be of interest.
        for (implementation_id, requires) in manifest.requires {
            let interface_s = self.cpp_module.get_interface(&requires.interface);
            let interface: schema::Interface = interface_s.deserialize();

            for i in 0usize..connections.get(&implementation_id).cloned().unwrap_or(0) {
                for (name, _) in interface.vars.iter() {
                    self.cpp_module.as_ref().unwrap().subscribe_variable(
                        self,
                        implementation_id.clone(),
                        i,
                        name.clone(),
                    );
                }
            }
        }

        // Since users can choose to overwrite `on_ready`, we can call signal_ready right away.
        // TODO(hrapp): There were some doubts if this strategy is too inflexible, discuss design
        // again.
        (self.cpp_module).as_ref().unwrap().signal_ready(self);
    }

    /// The interface for fetching the module connections though the C++ runtime.
    pub fn get_module_connections(&self) -> HashMap<String, usize> {
        let raw_connections = self.cpp_module.as_ref().unwrap().get_module_connections();
        raw_connections
            .into_iter()
            .map(|connection| (connection.implementation_id, connection.slots))
            .collect()
    }
}

/// A store for our config values. The type is closely related to
/// [ffi::ConfigField] and [ffi::ConfigType].
#[derive(Debug)]
pub enum Config {
    Boolean(bool),
    String(String),
    Number(f64),
    Integer(i64),
}

impl TryFrom<&Config> for bool {
    type Error = Error;
    fn try_from(value: &Config) -> std::result::Result<Self, Self::Error> {
        match value {
            Config::Boolean(value) => Ok(*value),
            _ => Err(Error::MismatchedType(format!("{:?}", value))),
        }
    }
}

impl TryFrom<&Config> for String {
    type Error = Error;
    fn try_from(value: &Config) -> std::result::Result<Self, Self::Error> {
        match value {
            Config::String(value) => Ok(value.clone()),
            _ => Err(Error::MismatchedType(format!("{:?}", value))),
        }
    }
}

impl TryFrom<&Config> for f64 {
    type Error = Error;
    fn try_from(value: &Config) -> std::result::Result<Self, Self::Error> {
        match value {
            Config::Number(value) => Ok(*value),
            _ => Err(Error::MismatchedType(format!("{:?}", value))),
        }
    }
}

impl TryFrom<&Config> for i64 {
    type Error = Error;
    fn try_from(value: &Config) -> std::result::Result<Self, Self::Error> {
        match value {
            Config::Integer(value) => Ok(*value),
            _ => Err(Error::MismatchedType(format!("{:?}", value))),
        }
    }
}

/// Interface for fetching the configurations through the C++ runtime.
///
/// This is separetated from the module since the user might need the config
/// to create the [Runtime].
pub fn get_module_configs() -> HashMap<String, HashMap<String, Config>> {
    let args: Args = argh::from_env();
    logger::Logger::init_logger(
        &args.module,
        &args.prefix.to_string_lossy(),
        &args.conf.to_string_lossy(),
    );
    let raw_config = ffi::get_module_configs(
        &args.module
    );

    // Convert the nested Vec's into nested HashMaps.
    let mut out: HashMap<String, HashMap<String, Config>> = HashMap::new();
    for mm_config in raw_config {
        let cc_config = mm_config
            .data
            .into_iter()
            .map(|field| {
                let value = match field.config_type {
                    ffi::ConfigType::Boolean => Config::Boolean(field.bool_value),
                    ffi::ConfigType::String => Config::String(field.string_value),
                    ffi::ConfigType::Number => Config::Number(field.number_value),
                    ffi::ConfigType::Integer => Config::Integer(field.integer_value),
                    _ => panic!("Unexpected value {:?}", field.config_type),
                };

                (field.name, value)
            })
            .collect::<HashMap<_, _>>();

        // If we have already an entry with the `module_name`, we try to extend
        // it.
        out.entry(mm_config.module_name)
            .or_default()
            .extend(cc_config);
    }

    out
<<<<<<< HEAD
}

/// The interface for fetching the module connections though the C++ runtime.
pub fn get_module_connections() -> HashMap<String, usize> {
    let args: Args = argh::from_env();
    let raw_connections = ffi::get_module_connections(
        &args.module
    );

    raw_connections
        .into_iter()
        .map(|connection| (connection.implementation_id, connection.slots))
        .collect()
=======
>>>>>>> bb3d3a91
}<|MERGE_RESOLUTION|>--- conflicted
+++ resolved
@@ -171,16 +171,8 @@
         /// Returns the module config from cpp.
         fn get_module_configs(module_id: &str) -> Vec<RsModuleConfig>;
 
-<<<<<<< HEAD
-        /// Returns the `connections` block defined in the `config.yaml` for
-        /// the current module.
-        fn get_module_connections(
-            module_id: &str
-        ) -> Vec<RsModuleConnections>;
-=======
         /// Call this once.
         fn init_logging(module_id: &str, prefix: &str, conf: &str) -> i32;
->>>>>>> bb3d3a91
 
         /// Logging sink for the EVerest module.
         fn log2cxx(level: i32, line: i32, file: &str, message: &str);
@@ -564,11 +556,11 @@
 /// to create the [Runtime].
 pub fn get_module_configs() -> HashMap<String, HashMap<String, Config>> {
     let args: Args = argh::from_env();
-    logger::Logger::init_logger(
-        &args.module,
-        &args.prefix.to_string_lossy(),
-        &args.conf.to_string_lossy(),
-    );
+    // logger::Logger::init_logger(
+    //     &args.module,
+    //     &args.prefix.to_string_lossy(),
+    //     &args.conf.to_string_lossy(),
+    // );
     let raw_config = ffi::get_module_configs(
         &args.module
     );
@@ -600,7 +592,6 @@
     }
 
     out
-<<<<<<< HEAD
 }
 
 /// The interface for fetching the module connections though the C++ runtime.
@@ -614,6 +605,4 @@
         .into_iter()
         .map(|connection| (connection.implementation_id, connection.slots))
         .collect()
-=======
->>>>>>> bb3d3a91
 }