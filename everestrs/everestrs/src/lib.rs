use everestrs_build::schema;

use argh::FromArgs;
use log::debug;
use serde::de::DeserializeOwned;
use std::collections::HashMap;
use std::convert::TryFrom;
use std::path::PathBuf;
use std::pin::Pin;
use std::sync::Arc;
use std::sync::RwLock;
use std::sync::Weak;
use thiserror::Error;

// Reexport everything so the clients can use it.
pub use serde;
pub use serde_json;

#[derive(Error, Debug)]
pub enum Error {
    #[error("missing argument to command call: '{0}'")]
    MissingArgument(&'static str),
    #[error("invalid argument to command call: '{0}'")]
    InvalidArgument(&'static str),
    #[error("Mismatched type: Variant contains '{0}'")]
    MismatchedType(String),
}

pub type Result<T> = ::std::result::Result<T, Error>;

#[cxx::bridge]
mod ffi {
    extern "Rust" {
        type Runtime;
        fn handle_command(
            self: &Runtime,
            implementation_id: &str,
            name: &str,
            json: JsonBlob,
        ) -> JsonBlob;
        fn handle_variable(
            self: &Runtime,
            implementation_id: &str,
            index: usize,
            name: &str,
            json: JsonBlob,
        );
        fn on_ready(&self);
    }

    struct JsonBlob {
        data: Vec<u8>,
    }

    /// The possible types a config can have. Note: Naturally this would be am
    /// enum **with** values - however, cxx can't (for now) map Rusts enums to
    /// std::variant or union.
    #[derive(Debug)]
    enum ConfigType {
        Boolean = 0,
        String = 1,
        Number = 2,
        Integer = 3,
    }

    /// One config entry: As said above, we can't use an enum and have to
    /// declare all values. Note: also Option is not an option...
    struct ConfigField {
        /// The name of the option, e.x. `max_voltage`.
        name: String,

        /// Our poor-mans enum.
        config_type: ConfigType,

        /// The value of the config field. The field has only a meaning if
        /// `conifg_type is set to [ConfigType::Boolean].
        bool_value: bool,

        /// The value of the config field. The field has only a meaning if
        /// `config_type` is set to [ConfigType::String].
        string_value: String,

        /// The value of the config field. The field has only a meaning if
        /// `config_type` is set to [ConfigType::Number].
        number_value: f64,

        /// The value of the config field. The field has only a meaning if
        /// `config_type` is set to [ConfigType::Integer].
        integer_value: i64,
    }

    /// The configs of one module. Roughly maps to the cpp's counterpart
    /// `ModuleConfig`.
    struct RsModuleConfig {
        /// The name of the group, e.x. "PowerMeter".
        module_name: String,

        /// All `ConfigFields` in this group.
        data: Vec<ConfigField>,
    }

    /// The information form the `connections` field of our current module.
    struct RsModuleConnections {
        /// The `implementation_id` of the connection block.
        implementation_id: String,

        /// Number of slots under the `implementation_id`.
        slots: usize,
    }

    unsafe extern "C++" {
        include!("everestrs/src/everestrs_sys.hpp");

        type Module;
        fn create_module(module_id: &str, prefix: &str, conf: &str) -> UniquePtr<Module>;

        /// Connects to the message broker and launches the main everest thread to push work
        /// forward. Returns the module manifest.
        fn initialize(self: &Module) -> JsonBlob;

        /// Returns the interface definition.
        fn get_interface(self: &Module, interface_name: &str) -> JsonBlob;

        /// Registers the callback of the `Subscriber` to be called and calls
        /// `Everest::Module::signal_ready`.
        fn signal_ready(self: &Module, rt: Pin<&Runtime>);

        /// Informs the runtime that we implement the command described by `implementation_id` and
        /// `name`, and registers the `handle_command` method from the `Subscriber` as the handler.
        fn provide_command(
            self: &Module,
            rt: Pin<&Runtime>,
            implementation_id: String,
            name: String,
        );

        /// Call the command described by 'implementation_id' and `name` with the given 'args'.
        /// Returns the return value.
        fn call_command(
            self: &Module,
            implementation_id: &str,
            index: usize,
            name: &str,
            args: JsonBlob,
        ) -> JsonBlob;

        /// Informs the runtime that we want to receive the variable described by
        /// `implementation_id` and `name` and registers the `handle_variable` method from the
        /// `Subscriber` as the handler.
        fn subscribe_variable(
            self: &Module,
            rt: Pin<&Runtime>,
            implementation_id: String,
            index: usize,
            name: String,
        );

        /// Publishes the given `blob` under the `implementation_id` and `name`.
        fn publish_variable(self: &Module, implementation_id: &str, name: &str, blob: JsonBlob);

        /// Returns the severity for the cxx logger.
        fn get_log_level(self: &Module) -> i32;

        /// Returns the module config from cpp.
        fn get_module_configs(module_id: &str, prefix: &str, conf: &str) -> Vec<RsModuleConfig>;

<<<<<<< HEAD
        /// Returns the `connections` block defined in the `config.yaml` for
        /// the current module.
        fn get_module_connections(
            module_id: &str,
            prefix: &str,
            conf: &str,
        ) -> Vec<RsModuleConnections>;
=======
        /// Logging sink for the EVerest module.
        fn log2cxx(level: i32, line: i32, file: &str, message: &str);
>>>>>>> 0d97d459
    }
}

impl ffi::JsonBlob {
    fn as_bytes(&self) -> &[u8] {
        &self.data
    }

    fn deserialize<T: DeserializeOwned>(self) -> T {
        // TODO(hrapp): Error handling
        serde_json::from_slice(self.as_bytes()).unwrap()
    }

    fn from_vec(data: Vec<u8>) -> Self {
        Self { data }
    }
}

/// Very simple logger to use by the Rust modules.
mod logger {
    use super::ffi;

    pub(crate) struct Logger {
        level: log::Level,
    }

    impl log::Log for Logger {
        fn enabled(&self, metadata: &log::Metadata) -> bool {
            // Rust gives the Error level 1 and all other severities a higher
            // value.
            metadata.level() <= self.level
        }

        fn log(&self, record: &log::Record) {
            // The doc says `log` has to perform the filtering itself.
            if !self.enabled(record.metadata()) {
                return;
            }
            // This mapping should be kept in sync with liblog's
            // Everest::Logging::severity_level.
            let level = match record.level() {
                log::Level::Trace => 0,
                log::Level::Debug => 1,
                log::Level::Info => 2,
                log::Level::Warn => 3,
                log::Level::Error => 4,
            };

            ffi::log2cxx(
                level,
                record.line().unwrap_or_default() as i32,
                record.file().unwrap_or_default(),
                &format!("{}", record.args()),
            )
        }

        fn flush(&self) {}
    }

    impl Logger {
        /// Init the logger for everest.
        ///
        /// Don't do this on your own as we must also control some cxx code.
        pub(crate) fn init_logger(module: &ffi::Module) {
            let level = match module.get_log_level() {
                0 => log::Level::Trace,
                1 => log::Level::Debug,
                2 => log::Level::Info,
                3 => log::Level::Warn,
                4 => log::Level::Error,
                _ => log::Level::Info,
            };

            let logger = Self { level };
            log::set_boxed_logger(Box::new(logger)).unwrap();
            log::set_max_level(level.to_level_filter());
        }
    }
}

/// The cpp_module is for Rust an opaque type - so Rust can't tell if it is safe
/// to be accessed from multiple threads. We know that the c++ runtime is meant
/// to be used concurrently.
unsafe impl Sync for ffi::Module {}
unsafe impl Send for ffi::Module {}

/// Arguments for an EVerest node.
#[derive(FromArgs, Debug)]
struct Args {
    /// prefix of installation.
    #[argh(option)]
    #[allow(unused)]
    pub prefix: PathBuf,

    /// configuration yml that we are running.
    #[argh(option)]
    #[allow(unused)]
    pub conf: PathBuf,

    /// module name for us.
    #[argh(option)]
    pub module: String,
}

/// Implements the handling of commands & variables, but has no specific information about the
/// details of the current module, i.e. it deals with JSON blobs and strings as command names. Code
/// generation is used to build the concrete, strongly typed abstractions that are then used by
/// final implementors.
pub trait Subscriber: Sync + Send {
    /// Handler for the command `name` on `implementation_id` with the given `parameters`. The return value
    /// will be returned as the result of the call.
    fn handle_command(
        &self,
        implementation_id: &str,
        name: &str,
        parameters: HashMap<String, serde_json::Value>,
    ) -> Result<serde_json::Value>;

    /// Handler for the variable `name` on `implementation_id` with the given `value`.
    fn handle_variable(
        &self,
        implementation_id: &str,
        index: usize,
        name: &str,
        value: serde_json::Value,
    ) -> Result<()>;

    fn on_ready(&self) {}
}

/// The [Runtime] is the central piece of the bridge between c++ and Rust. We
/// have to ensure that the `cpp_module` never outlives the [Runtime] object.
/// This means that the [Runtime] **must** take ownership of `cpp_module`.
///
/// The `Subscriber` is not owned by the [Runtime] - in fact in derived user
/// code the `Subscriber` might take ownership of the [Runtime] - the weak
/// ownership hence is necessary to break possible ownership cycles.
pub struct Runtime {
    cpp_module: cxx::UniquePtr<ffi::Module>,
    sub_impl: RwLock<Option<Weak<dyn Subscriber>>>,
}

impl Runtime {
    fn on_ready(&self) {
        self.sub_impl
            .read()
            .unwrap()
            .as_ref()
            .unwrap()
            .upgrade()
            .unwrap()
            .on_ready();
    }

    fn handle_command(&self, impl_id: &str, name: &str, json: ffi::JsonBlob) -> ffi::JsonBlob {
        debug!("handle_command: {impl_id}, {name}, '{:?}'", json.as_bytes());
        let parameters: Option<HashMap<String, serde_json::Value>> = json.deserialize();
        let blob = self
            .sub_impl
            .read()
            .unwrap()
            .as_ref()
            .unwrap()
            .upgrade()
            .unwrap()
            .handle_command(impl_id, name, parameters.unwrap_or_default())
            .unwrap();
        ffi::JsonBlob::from_vec(serde_json::to_vec(&blob).unwrap())
    }

    fn handle_variable(&self, impl_id: &str, index: usize, name: &str, json: ffi::JsonBlob) {
        debug!(
            "handle_variable: {impl_id}, {name}, '{:?}'",
            json.as_bytes()
        );
        self.sub_impl
            .read()
            .unwrap()
            .as_ref()
            .unwrap()
            .upgrade()
            .unwrap()
            .handle_variable(impl_id, index, name, json.deserialize())
            .unwrap();
    }

    pub fn publish_variable<T: serde::Serialize>(
        &self,
        impl_id: &str,
        var_name: &str,
        message: &T,
    ) {
        let blob = ffi::JsonBlob::from_vec(
            serde_json::to_vec(&message).expect("Serialization of data cannot fail."),
        );
        (self.cpp_module)
            .as_ref()
            .unwrap()
            .publish_variable(impl_id, var_name, blob);
    }

    pub fn call_command<T: serde::Serialize, R: serde::de::DeserializeOwned>(
        &self,
        impl_id: &str,
        index: usize,
        name: &str,
        args: &T,
    ) -> R {
        let blob = ffi::JsonBlob::from_vec(
            serde_json::to_vec(args).expect("Serialization of data cannot fail."),
        );
        let return_value = (self.cpp_module)
            .as_ref()
            .unwrap()
            .call_command(impl_id, index, name, blob);
        serde_json::from_slice(&return_value.data).unwrap()
    }

    // TODO(hrapp): This function could use some error handling.
    pub fn new() -> Pin<Arc<Self>> {
        let args: Args = argh::from_env();
        let cpp_module = ffi::create_module(
            &args.module,
            &args.prefix.to_string_lossy(),
            &args.conf.to_string_lossy(),
        );

        logger::Logger::init_logger(&cpp_module);

        Arc::pin(Self {
            cpp_module,
            sub_impl: RwLock::new(None),
        })
    }

    pub fn set_subscriber(self: Pin<&Self>, sub_impl: Weak<dyn Subscriber>) {
        *self.sub_impl.write().unwrap() = Some(sub_impl);
        let manifest_json = self.cpp_module.as_ref().unwrap().initialize();
        let manifest: schema::Manifest = manifest_json.deserialize();

        // Implement all commands for all of our implementations, dispatch everything to the
        // Subscriber.
        for (implementation_id, provides) in manifest.provides {
            let interface_s = self.cpp_module.get_interface(&provides.interface);
            let interface: schema::Interface = interface_s.deserialize();
            for (name, _) in interface.cmds {
                self.cpp_module.as_ref().unwrap().provide_command(
                    self,
                    implementation_id.clone(),
                    name,
                );
            }
        }

        let connections = get_module_connections();

        // Subscribe to all variables that might be of interest.
        for (implementation_id, requires) in manifest.requires {
            let interface_s = self.cpp_module.get_interface(&requires.interface);
            let interface: schema::Interface = interface_s.deserialize();

            for i in 0usize..connections.get(&implementation_id).cloned().unwrap_or(0) {
                for (name, _) in interface.vars.iter() {
                    self.cpp_module.as_ref().unwrap().subscribe_variable(
                        self,
                        implementation_id.clone(),
                        i,
                        name.clone(),
                    );
                }
            }
        }

        // Since users can choose to overwrite `on_ready`, we can call signal_ready right away.
        // TODO(hrapp): There were some doubts if this strategy is too inflexible, discuss design
        // again.
        (self.cpp_module).as_ref().unwrap().signal_ready(self);
    }
}

/// A store for our config values. The type is closely related to
/// [ffi::ConfigField] and [ffi::ConfigType].
#[derive(Debug)]
pub enum Config {
    Boolean(bool),
    String(String),
    Number(f64),
    Integer(i64),
}

impl TryFrom<&Config> for bool {
    type Error = Error;
    fn try_from(value: &Config) -> std::result::Result<Self, Self::Error> {
        match value {
            Config::Boolean(value) => Ok(*value),
            _ => Err(Error::MismatchedType(format!("{:?}", value))),
        }
    }
}

impl TryFrom<&Config> for String {
    type Error = Error;
    fn try_from(value: &Config) -> std::result::Result<Self, Self::Error> {
        match value {
            Config::String(value) => Ok(value.clone()),
            _ => Err(Error::MismatchedType(format!("{:?}", value))),
        }
    }
}

impl TryFrom<&Config> for f64 {
    type Error = Error;
    fn try_from(value: &Config) -> std::result::Result<Self, Self::Error> {
        match value {
            Config::Number(value) => Ok(*value),
            _ => Err(Error::MismatchedType(format!("{:?}", value))),
        }
    }
}

impl TryFrom<&Config> for i64 {
    type Error = Error;
    fn try_from(value: &Config) -> std::result::Result<Self, Self::Error> {
        match value {
            Config::Integer(value) => Ok(*value),
            _ => Err(Error::MismatchedType(format!("{:?}", value))),
        }
    }
}

/// Interface for fetching the configurations through the C++ runtime.
pub fn get_module_configs() -> HashMap<String, HashMap<String, Config>> {
    let args: Args = argh::from_env();
    let raw_config = ffi::get_module_configs(
        &args.module,
        &args.prefix.to_string_lossy(),
        &args.conf.to_string_lossy(),
    );

    // Convert the nested Vec's into nested HashMaps.
    let mut out: HashMap<String, HashMap<String, Config>> = HashMap::new();
    for mm_config in raw_config {
        let cc_config = mm_config
            .data
            .into_iter()
            .map(|field| {
                let value = match field.config_type {
                    ffi::ConfigType::Boolean => Config::Boolean(field.bool_value),
                    ffi::ConfigType::String => Config::String(field.string_value),
                    ffi::ConfigType::Number => Config::Number(field.number_value),
                    ffi::ConfigType::Integer => Config::Integer(field.integer_value),
                    _ => panic!("Unexpected value {:?}", field.config_type),
                };

                (field.name, value)
            })
            .collect::<HashMap<_, _>>();

        // If we have already an entry with the `module_name`, we try to extend
        // it.
        out.entry(mm_config.module_name)
            .or_default()
            .extend(cc_config);
    }

    out
}

/// The interface for fetching the module connections though the C++ runtime.
pub fn get_module_connections() -> HashMap<String, usize> {
    let args: Args = argh::from_env();
    let raw_connections = ffi::get_module_connections(
        &args.module,
        &args.prefix.to_string_lossy(),
        &args.conf.to_string_lossy(),
    );

    raw_connections
        .into_iter()
        .map(|connection| (connection.implementation_id, connection.slots))
        .collect()
}<|MERGE_RESOLUTION|>--- conflicted
+++ resolved
@@ -164,7 +164,6 @@
         /// Returns the module config from cpp.
         fn get_module_configs(module_id: &str, prefix: &str, conf: &str) -> Vec<RsModuleConfig>;
 
-<<<<<<< HEAD
         /// Returns the `connections` block defined in the `config.yaml` for
         /// the current module.
         fn get_module_connections(
@@ -172,10 +171,9 @@
             prefix: &str,
             conf: &str,
         ) -> Vec<RsModuleConnections>;
-=======
+
         /// Logging sink for the EVerest module.
         fn log2cxx(level: i32, line: i32, file: &str, message: &str);
->>>>>>> 0d97d459
     }
 }
 
