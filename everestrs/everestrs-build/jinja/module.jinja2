--- conflicted
+++ resolved
@@ -81,11 +81,7 @@
 impl Module {
     #[must_use]
     pub(crate) fn new
-<<<<<<< HEAD
-{% if any((require.min_connections != 1 or require.max_connections != 1 for require in requires)) %}
-=======
 {% if requires_with_generics %}
->>>>>>> 4c4ba860
     <
     {% for require in requires %}
         {% if require.min_connections != 1 or require.max_connections != 1 %}
@@ -120,11 +116,7 @@
     {% elif require.min_connections == require.max_connections %}
             {{ require.implementation_id | identifier }}_slots: ::core::array::from_fn({{ require.implementation_id | identifier }}_cb),  
     {% else %}
-<<<<<<< HEAD
-            {{ require.implementation_id | identifier }}_slots: (0..connections.get("{{require.implementation_id}}").cloned().unwrap_or(0)).map({{ require.implementation_id | identifier }}_cb),
-=======
             {{ require.implementation_id | identifier }}_slots: (0..connections.get("{{require.implementation_id}}").cloned().unwrap_or(0)).map({{ require.implementation_id | identifier }}_cb).collect(),
->>>>>>> 4c4ba860
     {% endif %}
 {% endfor %}
             #[cfg(any(not(test), not(feature = "mockall")))]
