if(NOT DISABLE_EDM)
    list(APPEND CMAKE_MODULE_PATH ${CPM_PACKAGE_catch2_SOURCE_DIR}/extras)
endif()
set(CMAKE_BUILD_TYPE Debug CACHE STRING "Build type" FORCE)

include(Catch)

set(TEST_TARGET_NAME ${PROJECT_NAME}_tests)
add_executable(${TEST_TARGET_NAME})

target_include_directories(${TEST_TARGET_NAME} PRIVATE
    ${CMAKE_CURRENT_SOURCE_DIR}/include
)

target_sources(${TEST_TARGET_NAME} PRIVATE
    test_config.cpp
<<<<<<< HEAD
    test_conversions.cpp
=======
    test_config_sqlite.cpp
>>>>>>> 3826ca86
    test_filesystem_helpers.cpp
    helpers.cpp
)

add_subdirectory(controller)

target_link_libraries(${TEST_TARGET_NAME}
    PRIVATE
        everest::framework
        everest::log
        everest::sqlite
        Catch2::Catch2WithMain
)

catch_discover_tests(${TEST_TARGET_NAME})

include(test_utilities.cmake)

setup_test_directory(empty_config)
setup_test_directory(valid_config)
setup_test_directory(valid_module_config TESTValidManifest test_interface)
setup_test_directory(valid_module_config_userconfig TESTValidManifest test_interface
    CONFIG valid_module_config_config.yaml
    USER_CONFIG valid_module_config_userconfig.yaml
)
setup_test_directory(valid_module_config_validate TESTValidManifestCmdVar test_interface_cmd_var
    TYPE_FILES test_type.yaml) # FIXME (aw): type is missing
setup_test_directory(valid_module_config_json TESTValidManifest test_interface
    CONFIG valid_module_config_json_config.json
)

setup_test_directory(broken_yaml)
setup_test_directory(empty_yaml_object USE_FILESYSTEM_HIERARCHY_STANDARD)
setup_test_directory(empty_yaml USE_FILESYSTEM_HIERARCHY_STANDARD)
setup_test_directory(null_yaml USE_FILESYSTEM_HIERARCHY_STANDARD)
setup_test_directory(string_yaml USE_FILESYSTEM_HIERARCHY_STANDARD)

setup_test_directory(missing_module)
setup_test_directory(broken_manifest_1 TESTBrokenManifest1 test_interface)
setup_test_directory(broken_manifest_2 TESTBrokenManifest2 test_interface)
setup_test_directory(broken_manifest_3 TESTBrokenManifest3 test_interface)
setup_test_directory(broken_manifest_4 TESTBrokenManifest4 test_interface)
setup_test_directory(missing_interface TESTMissingInterface)

setup_test_directory(unknown_impls TESTValidManifest test_interface)
setup_test_directory(missing_config_entry TESTValidManifest test_interface)
setup_test_directory(invalid_config_entry_type TESTValidManifest test_interface)
setup_test_directory(missing_impl_config_entry TESTValidManifest test_interface)

setup_test_directory(
    valid_complete_config
    CONFIG valid_complete_config.json
    MODULES TESTValidManifest TESTValidManifestCmdVar TESTValidManifestRequires
    INTERFACE_FILES test_interface test_interface_cmd_var
)

setup_test_directory(
    two_module_test 
    CONFIG two_modules.yaml 
    MODULES TESTModuleA TESTModuleB
    INTERFACE_FILES test_interface test_interface_cmd_var
)

file(COPY ${PROJECT_SOURCE_DIR}/schemas/migrations
     DESTINATION ${CMAKE_CURRENT_BINARY_DIR}
)

evc_include(CodeCoverage)

append_coverage_compiler_flags_to_target(framework)
append_coverage_compiler_flags_to_target(manager)
append_coverage_compiler_flags_to_target(controller)

# set(GCOVR_ADDITIONAL_ARGS "--gcov-ignore-errors=all")
setup_target_for_coverage_gcovr_html(
    NAME ${PROJECT_NAME}_gcovr_coverage
    EXECUTABLE ctest --output-on-failure
    BASE_DIRECTORY "${PROJECT_SOURCE_DIR}"
    DEPENDENCIES ${PROJECT_NAME}_tests everest::framework
    EXCLUDE "${CMAKE_BINARY_DIR}/*" "${CPM_SOURCE_CACHE}"
)

setup_target_for_coverage_gcovr_xml(
    NAME ${PROJECT_NAME}_gcovr_coverage_xml
    EXECUTABLE ctest --output-on-failure
    BASE_DIRECTORY "${PROJECT_SOURCE_DIR}"
    DEPENDENCIES ${PROJECT_NAME}_tests everest::framework
    EXCLUDE "${CMAKE_BINARY_DIR}/*" "${CPM_SOURCE_CACHE}"
)<|MERGE_RESOLUTION|>--- conflicted
+++ resolved
@@ -14,11 +14,8 @@
 
 target_sources(${TEST_TARGET_NAME} PRIVATE
     test_config.cpp
-<<<<<<< HEAD
+    test_config_sqlite.cpp
     test_conversions.cpp
-=======
-    test_config_sqlite.cpp
->>>>>>> 3826ca86
     test_filesystem_helpers.cpp
     helpers.cpp
 )
