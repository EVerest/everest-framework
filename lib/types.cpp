--- conflicted
+++ resolved
@@ -18,16 +18,8 @@
     TypedHandler("", "", type_, handler_) {
 }
 
-<<<<<<< HEAD
-Requirement::Requirement(const std::string& requirement_id_, std::size_t index_) : id(requirement_id_), index(index_) {
-}
-
-bool Requirement::operator<(const Requirement& rhs) const {
-    if (id < rhs.id) {
-=======
 bool operator<(const Requirement& lhs, const Requirement& rhs) {
     if (lhs.id < rhs.id) {
->>>>>>> bb3d3a91
         return true;
     } else if (lhs.id == rhs.id) {
         return (lhs.index < rhs.index);
