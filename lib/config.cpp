// SPDX-License-Identifier: Apache-2.0
// Copyright Pionix GmbH and Contributors to EVerest
#include <algorithm>
#include <cstddef>
#include <fstream>
#include <list>
#include <set>
#include <sstream>

#include <fmt/format.h>

#include <everest/exceptions.hpp>
#include <everest/logging.hpp>

#include <framework/runtime.hpp>
#include <utils/config.hpp>
#include <utils/formatter.hpp>
#include <utils/yaml_loader.hpp>

namespace Everest {

class ConfigParseException : public std::exception {
public:
    enum ParseErrorType {
        MISSING_ENTRY,
        SCHEMA
    };
    ConfigParseException(ParseErrorType err_t, const std::string& entry, const std::string& what = "") :
        err_t(err_t), entry(entry), what(what) {};

    const ParseErrorType err_t;
    const std::string entry;
    const std::string what;
};

static json draft07 = R"(
{
    "$ref": "http://json-schema.org/draft-07/schema#"
}

)"_json;

struct ParsedConfigMap {
    json parsed_config_map{};
    std::set<std::string> unknown_config_entries;
};

static void validate_config_schema(const json& config_map_schema) {
    // iterate over every config entry
    json_validator validator(Config::loader, Config::format_checker);
    for (auto& config_item : config_map_schema.items()) {
        if (!config_item.value().contains("default")) {
            continue;
        }

        try {
            validator.set_root_schema(config_item.value());
            validator.validate(config_item.value()["default"]);
        } catch (const std::exception& e) {
            throw std::runtime_error(fmt::format("Config item '{}' has issues:\n{}", config_item.key(), e.what()));
        }
    }
}

static ParsedConfigMap parse_config_map(const json& config_map_schema, const json& config_map) {
    json parsed_config_map{};

    std::set<std::string> unknown_config_entries;
    const std::set<std::string> config_map_keys = Config::keys(config_map);
    const std::set<std::string> config_map_schema_keys = Config::keys(config_map_schema);

    std::set_difference(config_map_keys.begin(), config_map_keys.end(), config_map_schema_keys.begin(),
                        config_map_schema_keys.end(),
                        std::inserter(unknown_config_entries, unknown_config_entries.end()));

    // validate each config entry
    for (auto& config_entry_el : config_map_schema.items()) {
        const std::string config_entry_name = config_entry_el.key();
        json config_entry = config_entry_el.value();

        // only convenience exception, would be catched by schema validation below if not thrown here
        if (!config_entry.contains("default") and !config_map.contains(config_entry_name)) {
            throw ConfigParseException(ConfigParseException::MISSING_ENTRY, config_entry_name);
        }

        json config_entry_value;
        if (config_map.contains(config_entry_name)) {
            config_entry_value = config_map[config_entry_name];
        } else if (config_entry.contains("default")) {
            config_entry_value = config_entry["default"]; // use default value defined in manifest
        }
        json_validator validator(Config::loader, Config::format_checker);
        validator.set_root_schema(config_entry);
        try {
            auto patch = validator.validate(config_entry_value);
            if (!patch.is_null()) {
                // extend config entry with default values
                config_entry_value = config_entry_value.patch(patch);
            }
        } catch (const std::exception& err) {
            throw ConfigParseException(ConfigParseException::SCHEMA, config_entry_name, err.what());
        }

        parsed_config_map[config_entry_name] = config_entry_value;
    }

    return {parsed_config_map, unknown_config_entries};
}

static auto get_provides_for_probe_module(const std::string& probe_module_id, const json& config,
                                          const json& manifests) {
    auto probe_module_config = config.at(probe_module_id);

    auto provides = json::object();

    for (const auto& item : config.items()) {
        if (item.key() == probe_module_id) {
            // do not parse ourself
            continue;
        }

        const auto& module_config = item.value();

        const auto& connections = module_config.value("connections", json::object());

        for (const auto& connection : connections.items()) {
            const std::string req_id = connection.key();
            const std::string module_name = module_config.at("module");
            const auto& module_manifest = manifests.at(module_name);

            // FIXME (aw): in principle we would need to check here again, the listed connections are indeed specified
            // in the modules manifest
            const std::string requirement_interface = module_manifest.at("requires").at(req_id).at("interface");

            for (const auto& req_item : connection.value().items()) {
                const std::string impl_mod_id = req_item.value().at("module_id");
                const std::string impl_id = req_item.value().at("implementation_id");

                if (impl_mod_id != probe_module_id) {
                    continue;
                }

                if (provides.contains(impl_id) && (provides[impl_id].at("interface") != requirement_interface)) {
                    EVLOG_AND_THROW(EverestConfigError(
                        "ProbeModule can not fulfill multiple requirements for the same implementation id '" + impl_id +
                        "', but with different interfaces"));
                } else {
                    provides[impl_id] = {{"interface", requirement_interface}, {"description", "none"}};
                }
            }
        }
    }

    if (provides.empty()) {
        provides["none"] = {{"interface", "empty"}, {"description", "none"}};
    }

    return provides;
}

static auto get_requirements_for_probe_module(const std::string& probe_module_id, const json& config,
                                              const json& manifests) {
    auto probe_module_config = config.at(probe_module_id);

    auto requirements = json::object();

    const auto connections_it = probe_module_config.find("connections");
    if (connections_it == probe_module_config.end()) {
        return requirements;
    }

    for (const auto& item : connections_it->items()) {
        const auto& req_id = item.key();

        for (const auto& ffs : item.value()) {
            const std::string module_id = ffs.at("module_id");
            const std::string impl_id = ffs.at("implementation_id");

            const auto& module_config_it = config.find(module_id);

            if (module_config_it == config.end()) {
                EVLOG_AND_THROW(
                    EverestConfigError("ProbeModule refers to a non-existent module id '" + module_id + "'"));
            }

            const auto& module_manifest = manifests.at(module_config_it->at("module"));

            const auto& module_provides_it = module_manifest.find("provides");

            if (module_provides_it == module_manifest.end()) {
                EVLOG_AND_THROW(EverestConfigError("ProbeModule requires something from module id' " + module_id +
                                                   "', but it does not provide anything"));
            }

            const auto& provide_it = module_provides_it->find(impl_id);
            if (provide_it == module_provides_it->end()) {
                EVLOG_AND_THROW(EverestConfigError("ProbeModule requires something from module id '" + module_id +
                                                   "', but it does not provide '" + impl_id + "'"));
            }

            const std::string interface = provide_it->at("interface");

            if (requirements.contains(req_id) && (requirements[req_id].at("interface") != interface)) {
                // FIXME (aw): we might need to adujst the min/max values here for possible implementations
                EVLOG_AND_THROW(EverestConfigError("ProbeModule interface mismatch -- FIXME (aw)"));
            } else {
                requirements[req_id] = {{"interface", interface}};
            }
        }
    }

    return requirements;
}

static void setup_probe_module_manifest(const std::string& probe_module_id, const json& config, json& manifests) {
    // setup basic information
    auto& manifest = manifests["ProbeModule"];
    manifest = {
        {"description", "ProbeModule (generated)"},
        {
            "metadata",
            {
                {"license", "https://opensource.org/licenses/Apache-2.0"},
                {"authors", {"everest"}},
            },
        },
    };

    manifest["provides"] = get_provides_for_probe_module(probe_module_id, config, manifests);

    auto requirements = get_requirements_for_probe_module(probe_module_id, config, manifests);
    if (not requirements.empty()) {
        manifest["requires"] = requirements;
    }
}

// ConfigBase
ImplementationInfo ConfigBase::extract_implementation_info(const std::string& module_id) const {
    BOOST_LOG_FUNCTION();

    return extract_implementation_info(module_id, "");
}

ImplementationInfo ConfigBase::extract_implementation_info(const std::string& module_id,
                                                           const std::string& impl_id) const {
    BOOST_LOG_FUNCTION();

    if (!this->main.contains(module_id)) {
        EVTHROW(EverestApiError(fmt::format("Module id '{}' not found in config!", module_id)));
    }
    ImplementationInfo info;
    info.module_id = module_id;
    info.module_name = get_module_name(module_id);
    info.impl_id = impl_id;

    if (!impl_id.empty()) {
        if (!this->manifests.contains(info.module_name)) {
            EVTHROW(EverestApiError(fmt::format("No known manifest for module name '{}'!", info.module_name)));
        }

        if (!this->manifests[info.module_name]["provides"].contains(impl_id)) {
            EVTHROW(EverestApiError(fmt::format("Implementation id '{}' not defined in manifest of module '{}'!",
                                                impl_id, info.module_name)));
        }

        info.impl_intf = this->manifests[info.module_name]["provides"][impl_id]["interface"];
    }

    return info;
}

std::string ConfigBase::printable_identifier(const std::string& module_id) const {
    BOOST_LOG_FUNCTION();

    return printable_identifier(module_id, "");
}

std::string ConfigBase::printable_identifier(const std::string& module_id, const std::string& impl_id) const {
    BOOST_LOG_FUNCTION();

    auto info = extract_implementation_info(module_id, impl_id);
    // no implementation id yet so only return this kind of string:
    const auto module_string = fmt::format("{}:{}", info.module_id, info.module_name);
    if (impl_id.empty()) {
        return module_string;
    }
    return fmt::format("{}->{}:{}", module_string, info.impl_id, info.impl_intf);
}

std::string ConfigBase::get_module_name(const std::string& module_id) const {
    return this->module_names.at(module_id);
}

std::string ConfigBase::mqtt_prefix(const std::string& module_id, const std::string& impl_id) {
    BOOST_LOG_FUNCTION();

    return fmt::format("{}modules/{}/impl/{}", this->mqtt_settings.everest_prefix, module_id, impl_id);
}

std::string ConfigBase::mqtt_module_prefix(const std::string& module_id) {
    BOOST_LOG_FUNCTION();

    return fmt::format("{}modules/{}", this->mqtt_settings.everest_prefix, module_id);
}

json ConfigBase::get_main_config() {
    BOOST_LOG_FUNCTION();
    return this->main;
}

bool ConfigBase::contains(const std::string& module_id) const {
    BOOST_LOG_FUNCTION();
    return this->main.contains(module_id);
}

const json& ConfigBase::get_manifests() {
    BOOST_LOG_FUNCTION();
    return this->manifests;
}

json ConfigBase::get_interface_definitions() {
    BOOST_LOG_FUNCTION();
    return this->interface_definitions;
}

json ConfigBase::get_interfaces() {
    BOOST_LOG_FUNCTION();
    return this->interfaces;
}

const json ConfigBase::get_settings() {
    BOOST_LOG_FUNCTION();
    return this->settings;
}

json ConfigBase::get_schemas() {
    BOOST_LOG_FUNCTION();
    return this->_schemas;
}

json ConfigBase::get_error_types_map() {
    BOOST_LOG_FUNCTION();
    return this->error_map.get_error_types_map();
}

json ConfigBase::get_types() {
    BOOST_LOG_FUNCTION();
    return this->types;
}

std::unordered_map<std::string, ConfigCache> ConfigBase::get_module_config_cache() {
    BOOST_LOG_FUNCTION();
    return this->module_config_cache;
}

std::unordered_map<std::string, ModuleTierMappings> ConfigBase::get_3_tier_model_mappings() {
    return this->tier_mappings;
}

std::optional<ModuleTierMappings> ConfigBase::get_3_tier_model_mappings(const std::string& module_id) {
    if (this->tier_mappings.find(module_id) == this->tier_mappings.end()) {
        return std::nullopt;
    }
    return this->tier_mappings.at(module_id);
}

std::optional<Mapping> ConfigBase::get_3_tier_model_mapping(const std::string& module_id, const std::string& impl_id) {
    auto module_tier_mappings = this->get_3_tier_model_mappings(module_id);
    if (not module_tier_mappings.has_value()) {
        return std::nullopt;
    }
    auto& mapping = module_tier_mappings.value();
    if (mapping.implementations.find(impl_id) == mapping.implementations.end()) {
        return std::nullopt;
    }
    return mapping.implementations.at(impl_id);
}

// ManagerConfig
void ManagerConfig::load_and_validate_manifest(const std::string& module_id, const json& module_config) {
    std::string module_name = module_config["module"];

    this->module_config_cache[module_id] = ConfigCache();
    this->module_names[module_id] = module_name;
    EVLOG_debug << fmt::format("Found module {}, loading and verifying manifest...", printable_identifier(module_id));

    // load and validate module manifest.json
    const fs::path manifest_path = this->ms.runtime_settings->modules_dir / module_name / "manifest.yaml";
    try {

        if (module_name != "ProbeModule") {
            // FIXME (aw): this is implicit logic, because we know, that the ProbeModule manifest had been set up
            // manually already
            EVLOG_debug << fmt::format("Loading module manifest file at: {}", fs::canonical(manifest_path).string());
            this->manifests[module_name] = load_yaml(manifest_path);
        }

        json_validator validator(Config::loader, Config::format_checker);
        validator.set_root_schema(this->_schemas.manifest);
        auto patch = validator.validate(this->manifests[module_name]);
        if (!patch.is_null()) {
            // extend manifest with default values
            this->manifests[module_name] = this->manifests[module_name].patch(patch);
        }
    } catch (const std::exception& e) {
        EVLOG_AND_THROW(EverestConfigError(fmt::format("Failed to load and parse manifest file {}: {}",
                                                       fs::weakly_canonical(manifest_path).string(), e.what())));
    }

    // validate user-defined default values for the config meta-schemas
    try {
        validate_config_schema(this->manifests[module_name]["config"]);
    } catch (const std::exception& e) {
        EVLOG_AND_THROW(EverestConfigError(
            fmt::format("Failed to validate the module configuration meta-schema for module '{}'. Reason:\n{}",
                        module_name, e.what())));
    }

    for (auto& impl : this->manifests[module_name]["provides"].items()) {
        try {
            validate_config_schema(impl.value()["config"]);
        } catch (const std::exception& e) {
            EVLOG_AND_THROW(
                EverestConfigError(fmt::format("Failed to validate the implementation configuration meta-schema "
                                               "for implementation '{}' in module '{}'. Reason:\n{}",
                                               impl.key(), module_name, e.what())));
        }
    }

    const std::set<std::string> provided_impls = Config::keys(this->manifests[module_name]["provides"]);

    this->interfaces[module_name] = json({});
    this->module_config_cache[module_name].provides_impl = provided_impls;

    for (const auto& impl_id : provided_impls) {
        EVLOG_debug << fmt::format("Loading interface for implementation: {}", impl_id);
        auto intf_name = this->manifests[module_name]["provides"][impl_id]["interface"].get<std::string>();
        auto seen_interfaces = std::set<std::string>();
        this->interfaces[module_name][impl_id] = intf_name;
        resolve_interface(intf_name);
        this->module_config_cache[module_name].cmds[impl_id] = this->interface_definitions.at(intf_name).at("cmds");
    }

    // check if config only contains impl_ids listed in manifest file
    std::set<std::string> unknown_impls_in_config;
    const std::set<std::string> configured_impls = Config::keys(this->main[module_id]["config_implementation"]);

    std::set_difference(configured_impls.begin(), configured_impls.end(), provided_impls.begin(), provided_impls.end(),
                        std::inserter(unknown_impls_in_config, unknown_impls_in_config.end()));

    if (!unknown_impls_in_config.empty()) {
        EVLOG_AND_THROW(EverestApiError(
            fmt::format("Implementation id(s)[{}] mentioned in config, but not defined in manifest of module '{}'!",
                        fmt::join(unknown_impls_in_config, " "), module_config["module"])));
    }

    // validate config entries against manifest file
    for (const auto& impl_id : provided_impls) {
        EVLOG_verbose << fmt::format(
            "Validating implementation config of {} against json schemas defined in module mainfest...",
            printable_identifier(module_id, impl_id));

        const json config_map =
            module_config.value("config_implementation", json::object()).value(impl_id, json::object());
        const json config_map_schema =
            this->manifests[module_config["module"].get<std::string>()]["provides"][impl_id]["config"];

        try {
            auto parsed_config_map = parse_config_map(config_map_schema, config_map);
            if (parsed_config_map.unknown_config_entries.size()) {
                for (const auto& unknown_entry : parsed_config_map.unknown_config_entries) {
                    EVLOG_error << fmt::format(
                        "Unknown config entry '{}' of {} of module '{}' ignored, please fix your config file!",
                        unknown_entry, printable_identifier(module_id, impl_id), module_config["module"]);
                }
            }
            this->main[module_id]["config_maps"][impl_id] = parsed_config_map.parsed_config_map;
        } catch (const ConfigParseException& err) {
            if (err.err_t == ConfigParseException::MISSING_ENTRY) {
                EVLOG_AND_THROW(EverestConfigError(fmt::format("Missing mandatory config entry '{}' in {}!", err.entry,
                                                               printable_identifier(module_id, impl_id))));
            } else if (err.err_t == ConfigParseException::SCHEMA) {
                EVLOG_AND_THROW(
                    EverestConfigError(fmt::format("Schema validation for config entry '{}' failed in {}! Reason:\n{}",
                                                   err.entry, printable_identifier(module_id, impl_id), err.what)));
            } else {
                throw err;
            }
        }
    }

    // validate config for !module
    {
        const json config_map = module_config["config_module"];
        const json config_map_schema = this->manifests[module_config["module"].get<std::string>()]["config"];

        try {
            auto parsed_config_map = parse_config_map(config_map_schema, config_map);
            if (parsed_config_map.unknown_config_entries.size()) {
                for (const auto& unknown_entry : parsed_config_map.unknown_config_entries) {
                    EVLOG_error << fmt::format(
                        "Unknown config entry '{}' of module '{}' ignored, please fix your config file!", unknown_entry,
                        module_config["module"]);
                }
            }
            this->main[module_id]["config_maps"]["!module"] = parsed_config_map.parsed_config_map;
        } catch (const ConfigParseException& err) {
            if (err.err_t == ConfigParseException::MISSING_ENTRY) {
                EVLOG_AND_THROW(
                    EverestConfigError(fmt::format("Missing mandatory config entry '{}' for module config in module {}",
                                                   err.entry, module_config["module"])));
            } else if (err.err_t == ConfigParseException::SCHEMA) {
                EVLOG_AND_THROW(EverestConfigError(fmt::format(
                    "Schema validation for config entry '{}' failed for module config in module {}! Reason:\n{}",
                    err.entry, module_config["module"], err.what)));
            } else {
                throw err;
            }
        }
    }
}

std::tuple<json, int64_t> ManagerConfig::load_and_validate_with_schema(const fs::path& file_path, const json& schema) {
    const json json_to_validate = load_yaml(file_path);
    int64_t validation_ms = 0;

    auto start_time_validate = std::chrono::system_clock::now();
    json_validator validator(Config::loader, Config::format_checker);
    validator.set_root_schema(schema);
    validator.validate(json_to_validate);
    auto end_time_validate = std::chrono::system_clock::now();
    EVLOG_debug
        << "YAML validation of " << file_path.string() << " took: "
        << std::chrono::duration_cast<std::chrono::milliseconds>(end_time_validate - start_time_validate).count()
        << "ms";

    validation_ms =
        std::chrono::duration_cast<std::chrono::milliseconds>(end_time_validate - start_time_validate).count();

    return {json_to_validate, validation_ms};
}

json ManagerConfig::resolve_interface(const std::string& intf_name) {
    // load and validate interface.json and mark interface as seen
    auto intf_definition = load_interface_file(intf_name);

    this->interface_definitions[intf_name] = intf_definition;
    return intf_definition;
}

json ManagerConfig::load_interface_file(const std::string& intf_name) {
    BOOST_LOG_FUNCTION();
    const fs::path intf_path = this->ms.interfaces_dir / (intf_name + ".yaml");
    try {
        EVLOG_debug << fmt::format("Loading interface file at: {}", fs::canonical(intf_path).string());

        json interface_json = load_yaml(intf_path);

        // this subschema can not use allOf with the draft-07 schema because that will cause our validator to
        // add all draft-07 default values which never validate (the {"not": true} default contradicts everything)
        // --> validating against draft-07 will be done in an extra step below
        json_validator validator(Config::loader, Config::format_checker);
        validator.set_root_schema(this->_schemas.interface);
        auto patch = validator.validate(interface_json);
        if (!patch.is_null()) {
            // extend config entry with default values
            interface_json = interface_json.patch(patch);
        }
        interface_json = ManagerConfig::replace_error_refs(interface_json);

        // erase "description"
        if (interface_json.contains("description")) {
            interface_json.erase("description");
        }

        // validate every cmd arg/result and var definition against draft-07 schema
        validator.set_root_schema(draft07);
        for (auto& var_entry : interface_json["vars"].items()) {
            auto& var_value = var_entry.value();
            // erase "description"
            if (var_value.contains("description")) {
                var_value.erase("description");
            }
            if (var_value.contains("items")) {
                auto& items = var_value.at("items");
                if (items.contains("description")) {
                    items.erase("description");
                }
                if (items.contains("properties")) {
                    for (auto& property : items.at("properties").items()) {
                        auto& property_value = property.value();
                        if (property_value.contains("description")) {
                            property_value.erase("description");
                        }
                    }
                }
            }
            validator.validate(var_value);
        }
        for (auto& cmd_entry : interface_json["cmds"].items()) {
            auto& cmd = interface_json["cmds"][cmd_entry.key()];
            // erase "description"
            if (cmd.contains("description")) {
                cmd.erase("description");
            }
            for (auto& arguments_entry : cmd["arguments"].items()) {
                auto& arg_entry = arguments_entry.value();
                // erase "description"
                if (arg_entry.contains("description")) {
                    arg_entry.erase("description");
                }
                validator.validate(arg_entry);
            }
            auto& result = interface_json["cmds"][cmd_entry.key()]["result"];
            // erase "description"
            if (result.contains("description")) {
                result.erase("description");
            }
            validator.validate(result);
        }

        return interface_json;
    } catch (const std::exception& e) {
        EVLOG_AND_THROW(EverestConfigError(fmt::format("Failed to load and parse interface file {}: {}",
                                                       fs::weakly_canonical(intf_path).string(), e.what())));
    }
}

std::list<json> ManagerConfig::resolve_error_ref(const std::string& reference) {
    BOOST_LOG_FUNCTION();
    const std::string ref_prefix = "/errors/";
    const std::string err_ref = reference.substr(ref_prefix.length());
    auto result = err_ref.find("#/");
    std::string err_namespace;
    std::string err_name;
    bool is_error_list;
    if (result == std::string::npos) {
        err_namespace = err_ref;
        err_name = "";
        is_error_list = true;
    } else {
        err_namespace = err_ref.substr(0, result);
        err_name = err_ref.substr(result + 2);
        is_error_list = false;
    }
    const fs::path path = this->ms.errors_dir / (err_namespace + ".yaml");
    json error_json = load_yaml(path);
    std::list<json> errors;
    if (is_error_list) {
        for (auto& error : error_json.at("errors")) {
            error["namespace"] = err_namespace;
            errors.push_back(error);
        }
    } else {
        for (auto& error : error_json.at("errors")) {
            if (error.at("name") == err_name) {
                error["namespace"] = err_namespace;
                errors.push_back(error);
                break;
            }
        }
    }
    return errors;
}

json ManagerConfig::replace_error_refs(json& interface_json) {
    BOOST_LOG_FUNCTION();
    if (!interface_json.contains("errors")) {
        return interface_json;
    }
    json errors_new = json::object();
    for (auto& error_entry : interface_json.at("errors")) {
        std::list<json> errors = resolve_error_ref(error_entry.at("reference"));
        for (auto& error : errors) {
            if (!errors_new.contains(error.at("namespace"))) {
                errors_new[error.at("namespace")] = json::object();
            }
            if (errors_new.at(error.at("namespace")).contains(error.at("name"))) {
                EVLOG_AND_THROW(EverestConfigError(fmt::format("Error name '{}' in namespace '{}' already referenced!",
                                                               error.at("name"), error.at("namespace"))));
            }
            errors_new[error.at("namespace")][error.at("name")] = error;
        }
    }
    interface_json["errors"] = errors_new;
    return interface_json;
}

void ManagerConfig::resolve_all_requirements() {
    BOOST_LOG_FUNCTION();

    EVLOG_debug << "Resolving module requirements...";
    // this whole code will not check existence of keys defined by config or
    // manifest metaschemas these have already been checked by schema validation
    for (auto& element : this->main.items()) {
        const auto& module_id = element.key();

        auto& module_config = element.value();

        std::set<std::string> unknown_requirement_entries;
        const std::set<std::string> module_config_connections_set = Config::keys(module_config["connections"]);
        const std::set<std::string> manifest_module_requires_set =
            Config::keys(this->manifests[module_config["module"].get<std::string>()]["requires"]);

        std::set_difference(module_config_connections_set.begin(), module_config_connections_set.end(),
                            manifest_module_requires_set.begin(), manifest_module_requires_set.end(),
                            std::inserter(unknown_requirement_entries, unknown_requirement_entries.end()));

        if (!unknown_requirement_entries.empty()) {
            EVLOG_AND_THROW(EverestApiError(fmt::format("Configured connection for requirement id(s) [{}] of {} not "
                                                        "defined as requirement in manifest of module '{}'!",
                                                        fmt::join(unknown_requirement_entries, " "),
                                                        printable_identifier(module_id), module_config["module"])));
        }

        for (auto& element : this->manifests[module_config["module"].get<std::string>()]["requires"].items()) {
            const auto& requirement_id = element.key();
            auto& requirement = element.value();

            if (!module_config["connections"].contains(requirement_id)) {
                if (requirement["min_connections"] < 1) {
                    EVLOG_debug << fmt::format("Manifest of {} lists OPTIONAL requirement '{}' which could not be "
                                               "fulfilled and will be ignored...",
                                               printable_identifier(module_id), requirement_id);
                    continue; // stop here, there is nothing we can do
                }
                EVLOG_AND_THROW(EverestConfigError(fmt::format(
                    "Requirement '{}' of module {} not fulfilled: requirement id '{}' not listed in connections!",
                    requirement_id, printable_identifier(module_id), requirement_id)));
            }
            const json& connections = module_config["connections"][requirement_id];

            // check if min_connections and max_connections are fulfilled
            if (connections.size() < requirement["min_connections"] ||
                connections.size() > requirement["max_connections"]) {
                EVLOG_AND_THROW(
                    EverestConfigError(fmt::format("Requirement '{}' of module {} not fulfilled: requirement list does "
                                                   "not have an entry count between {} and {}!",
                                                   requirement_id, printable_identifier(module_id),
                                                   requirement["min_connections"], requirement["max_connections"])));
            }

            for (uint64_t connection_num = 0; connection_num < connections.size(); connection_num++) {
                auto& connection = connections[connection_num];
                const std::string& connection_module_id = connection["module_id"];
                if (!this->main.contains(connection_module_id)) {
                    EVLOG_AND_THROW(EverestConfigError(fmt::format(
                        "Requirement '{}' of module {} not fulfilled: module id '{}' (configured in "
                        "connection {}) not loaded in config!",
                        requirement_id, printable_identifier(module_id), connection_module_id, connection_num)));
                }

                const std::string& connection_module_name = this->main[connection_module_id]["module"];
                const std::string& connection_impl_id = connection["implementation_id"];
                auto& connection_manifest = this->manifests[connection_module_name];
                if (!connection_manifest["provides"].contains(connection_impl_id)) {
                    EVLOG_AND_THROW(EverestConfigError(
                        fmt::format("Requirement '{}' of module {} not fulfilled: required module {} does not provide "
                                    "an implementation for '{}'!",
                                    requirement_id, printable_identifier(module_id),
                                    printable_identifier(connection["module_id"]), connection_impl_id)));
                }

                // FIXME: copy here so we can safely erase description and config entries
                // FIXME: if we were to copy here this costs us a huge amount of performance during startup
                // FIXME: or does it really? tests are inconclusive right now...
                auto connection_provides = connection_manifest["provides"][connection_impl_id];
                if (connection_provides.contains("config")) {
                    connection_provides.erase("config");
                }
                if (connection_provides.contains("description")) {
                    connection_provides.erase("description");
                }
                const std::string& requirement_interface = requirement["interface"];

                // check interface requirement
                if (requirement_interface != connection_provides["interface"]) {
                    EVLOG_AND_THROW(EverestConfigError(fmt::format(
                        "Requirement '{}' of module {} not fulfilled by connection to module {}: required "
                        "interface "
                        "'{}' is not provided by this implementation! Connected implementation provides interface "
                        "'{}'.",
                        requirement_id, printable_identifier(module_id),
                        printable_identifier(connection["module_id"], connection_impl_id), requirement_interface,
                        connection_provides["interface"].get<std::string>())));
                }

                module_config["connections"][requirement_id][connection_num]["provides"] = connection_provides;
                module_config["connections"][requirement_id][connection_num]["required_interface"] =
                    requirement_interface;
                EVLOG_debug << fmt::format(
                    "Manifest of {} lists requirement '{}' which will be fulfilled by {}...",
                    printable_identifier(module_id), requirement_id,
                    printable_identifier(connection["module_id"], connection["implementation_id"]));
            }
        }
    }
    EVLOG_debug << "All module requirements resolved successfully...";
}

void ManagerConfig::parse(json config) {
    this->main = config;
    // load type files
    if (this->ms.runtime_settings->validate_schema) {
        int64_t total_time_validation_ms = 0, total_time_parsing_ms = 0;
        for (auto const& types_entry : fs::recursive_directory_iterator(this->ms.types_dir)) {
            auto start_time = std::chrono::system_clock::now();
            auto const& type_file_path = types_entry.path();
            if (fs::is_regular_file(type_file_path) && type_file_path.extension() == ".yaml") {
                auto type_path = std::string("/") + fs::relative(type_file_path, this->ms.types_dir).stem().string();

                try {
                    // load and validate type file, store validated result in this->types
                    EVLOG_verbose << fmt::format("Loading type file at: {}", fs::canonical(type_file_path).c_str());

                    auto [type_json, validate_ms] = load_and_validate_with_schema(type_file_path, this->_schemas.type);
                    total_time_validation_ms += validate_ms;

                    this->types[type_path] = type_json["types"];
                } catch (const std::exception& e) {
                    EVLOG_AND_THROW(EverestConfigError(fmt::format(
                        "Failed to load and parse type file '{}', reason: {}", type_file_path.string(), e.what())));
                }
            }
            auto end_time = std::chrono::system_clock::now();
            total_time_parsing_ms +=
                std::chrono::duration_cast<std::chrono::milliseconds>(end_time - start_time).count();
            EVLOG_debug << "Parsing of type " << types_entry.path().string() << " took: "
                        << std::chrono::duration_cast<std::chrono::milliseconds>(end_time - start_time).count() << "ms";
        }
        EVLOG_info << "- Types loaded in [" << total_time_parsing_ms - total_time_validation_ms << "ms]";
        EVLOG_info << "- Types validated [" << total_time_validation_ms << "ms]";
    }

    // load error files
    if (this->ms.runtime_settings->validate_schema) {
        int64_t total_time_validation_ms = 0, total_time_parsing_ms = 0;
        for (auto const& errors_entry : fs::recursive_directory_iterator(this->ms.errors_dir)) {
            auto start_time = std::chrono::system_clock::now();
            auto const& error_file_path = errors_entry.path();
            if (fs::is_regular_file(error_file_path) && error_file_path.extension() == ".yaml") {
                try {
                    // load and validate error file
                    EVLOG_verbose << fmt::format("Loading error file at: {}", fs::canonical(error_file_path).c_str());

                    auto [error_json, validate_ms] =
                        load_and_validate_with_schema(error_file_path, this->_schemas.error_declaration_list);
                    total_time_validation_ms += validate_ms;

                } catch (const std::exception& e) {
                    EVLOG_AND_THROW(EverestConfigError(fmt::format(
                        "Failed to load and parse error file '{}', reason: {}", error_file_path.string(), e.what())));
                }
            }
            auto end_time = std::chrono::system_clock::now();
            total_time_parsing_ms +=
                std::chrono::duration_cast<std::chrono::milliseconds>(end_time - start_time).count();
            EVLOG_debug << "Parsing of error " << errors_entry.path().string() << " took: "
                        << std::chrono::duration_cast<std::chrono::milliseconds>(end_time - start_time).count() << "ms";
        }
        EVLOG_info << "- Errors loaded in [" << total_time_parsing_ms - total_time_validation_ms << "ms]";
        EVLOG_info << "- Errors validated [" << total_time_validation_ms << "ms]";
    }
    std::optional<std::string> probe_module_id;

    // load manifest files of configured modules
    for (auto& element : this->main.items()) {
        const auto& module_id = element.key();
        const auto& module_config = element.value();

        if (module_config.at("module") == "ProbeModule") {
            if (probe_module_id) {
                EVLOG_AND_THROW(EverestConfigError("Multiple instance of module type ProbeModule not supported yet"));
            }
            probe_module_id = module_id;
            continue;
        }

        load_and_validate_manifest(module_id, module_config);
    }

    if (probe_module_id) {
        setup_probe_module_manifest(*probe_module_id, this->main, this->manifests);

        load_and_validate_manifest(*probe_module_id, this->main.at(*probe_module_id));
    }

    // load telemetry configs
    for (auto& element : this->main.items()) {
        const auto& module_id = element.key();
        auto& module_config = element.value();
        if (module_config.contains("telemetry")) {
            const auto& telemetry = module_config.at("telemetry");
            if (telemetry.contains("id")) {
                this->telemetry_configs[module_id].emplace(TelemetryConfig{telemetry.at("id").get<int>()});
            }
        }
    }

    resolve_all_requirements();
    parse_3_tier_model_mapping();

    // TODO: cleanup "descriptions" from config ?
}

void ManagerConfig::parse_3_tier_model_mapping() {
    for (auto& element : this->main.items()) {
        const auto& module_id = element.key();
        auto impl_info = this->extract_implementation_info(module_id);
        auto provides = this->manifests.at(impl_info.module_name).at("provides");

        ModuleTierMappings module_tier_mappings;
        auto& module_config = element.value();
        if (module_config.contains("evse")) {
            auto mapping = Mapping(module_config.at("evse").get<int>());
            if (module_config.contains("connector")) {
                mapping.connector = module_config.at("connector").get<int>();
            }
            module_tier_mappings.module = mapping;
        }
        auto& mapping = module_config.at("mapping");
        // an empty mapping means it is mapped to the charging station and gets no specific mapping attached
        if (not mapping.empty()) {
            for (auto& tier_mapping : mapping.items()) {
                auto impl_id = tier_mapping.key();
                auto tier_mapping_value = tier_mapping.value();
                if (provides.contains(impl_id)) {
                    if (tier_mapping_value.contains("connector")) {
                        module_tier_mappings.implementations[impl_id] = Mapping(
                            tier_mapping_value.at("evse").get<int>(), tier_mapping_value.at("connector").get<int>());
                    } else {
                        module_tier_mappings.implementations[impl_id] =
                            Mapping(tier_mapping_value.at("evse").get<int>());
                    }
                } else {
                    EVLOG_warning << fmt::format(
                        "Mapping {} of module {} in config refers to a provides that does not exist, please fix this",
                        impl_id, printable_identifier(module_id));
                }
            }
        }
        this->tier_mappings[module_id] = module_tier_mappings;
    }
}

ManagerConfig::ManagerConfig(const ManagerSettings& ms) : ConfigBase(ms.mqtt_settings), ms(ms) {
    BOOST_LOG_FUNCTION();

    this->manifests = json({});
    this->interfaces = json({});
    this->interface_definitions = json({});
    this->types = json({});
    this->_schemas = Config::load_schemas(this->ms.schemas_dir);
    this->error_map = error::ErrorTypeMap(this->ms.errors_dir);

    // load and process config file
    const fs::path config_path = this->ms.config_file;

    try {
        EVLOG_info << fmt::format("Loading config file at: {}", fs::canonical(config_path).string());
        auto complete_config = load_yaml(config_path);
        // try to load user config from a directory "user-config" that might be in the same parent directory as the
        // config_file. The config is supposed to have the same name as the parent config.
        // TODO(kai): introduce a parameter that can overwrite the location of the user config?
        // TODO(kai): or should we introduce a "meta-config" that references all configs that should be merged here?
        auto user_config_path = config_path.parent_path() / "user-config" / config_path.filename();
        if (fs::exists(user_config_path)) {
            EVLOG_info << fmt::format("Loading user-config file at: {}", fs::canonical(user_config_path).string());
            auto user_config = load_yaml(user_config_path);
            EVLOG_debug << "Augmenting main config with user-config entries";
            complete_config.merge_patch(user_config);
        } else {
            EVLOG_verbose << "No user-config provided.";
        }

        json_validator validator(Config::loader, Config::format_checker);
        validator.set_root_schema(this->_schemas.config);
        auto patch = validator.validate(complete_config);
        if (!patch.is_null()) {
            // extend config with default values
            complete_config = complete_config.patch(patch);
        }

        auto config = complete_config.at("active_modules");
        this->settings = this->ms.get_runtime_settings();
        this->parse(config);
    } catch (const std::exception& e) {
        EVLOG_AND_THROW(EverestConfigError(fmt::format("Failed to load and parse config file: {}", e.what())));
    }
}

json ManagerConfig::serialize() {
    auto serialized = json::object({{"main", this->main}, {"module_names", this->module_names}});
    return serialized;
}

std::optional<TelemetryConfig> ManagerConfig::get_telemetry_config(const std::string& module_id) {
    BOOST_LOG_FUNCTION();

    if (this->telemetry_configs.find(module_id) == this->telemetry_configs.end()) {
        return std::nullopt;
    }

    return this->telemetry_configs.at(module_id);
}

// Config

Config::Config(const MQTTSettings& mqtt_settings, json serialized_config) : ConfigBase(mqtt_settings) {
    this->main = serialized_config.value("module_config", json({}));
    this->manifests = serialized_config.value("manifests", json({}));
    this->interfaces = serialized_config.value("module_provides", json({}));
    this->interface_definitions = serialized_config.value("interface_definitions", json({}));
    this->types = serialized_config.value("types", json({}));
    this->module_names = serialized_config.at("module_names");
    this->module_config_cache = serialized_config.at("module_config_cache");
    if (serialized_config.contains("mappings") and !serialized_config.at("mappings").is_null()) {
        this->tier_mappings = serialized_config.at("mappings");
    }
    if (serialized_config.contains("telemetry_config") and !serialized_config.at("telemetry_config").is_null()) {
        this->telemetry_config = serialized_config.at("telemetry_config");
    }

    this->_schemas = serialized_config.at("schemas");
    this->error_map = error::ErrorTypeMap();
    this->error_map.load_error_types_map(serialized_config.at("error_map"));
}

error::ErrorTypeMap Config::get_error_map() const {
    return this->error_map;
}

bool Config::module_provides(const std::string& module_name, const std::string& impl_id) {
    auto& provides = this->module_config_cache.at(module_name).provides_impl;
    return (provides.find(impl_id) != provides.end());
}

json Config::get_module_cmds(const std::string& module_name, const std::string& impl_id) {
    return this->module_config_cache.at(module_name).cmds.at(impl_id);
}

json Config::resolve_requirement(const std::string& module_id, const std::string& requirement_id) const {
    BOOST_LOG_FUNCTION();

    // FIXME (aw): this function should throw, if the requirement id
    //             isn't even listed in the module manifest
    // FIXME (aw): the following if doesn't check for the requirement id
    //             at all
    auto module_name_it = this->module_names.find(module_id);
    if (module_name_it == this->module_names.end()) {
        EVLOG_AND_THROW(EverestApiError(fmt::format("Requested requirement id '{}' of module {} not found in config!",
                                                    requirement_id, printable_identifier(module_id))));
    }

    // check for connections for this requirement
    auto& module_config = this->main[module_id];
    const std::string module_name = module_name_it->second;
    auto& requirement = this->manifests[module_name]["requires"][requirement_id];
    if (!module_config["connections"].contains(requirement_id)) {
        return json::array(); // return an empty array if our config does not contain any connections for this
                              // requirement id
    }

    // if only one single connection entry was required, return only this one
    // callers can check with is_array() if this is a single connection (legacy) or a connection list
    if (requirement["min_connections"] == 1 && requirement["max_connections"] == 1) {
        return module_config["connections"][requirement_id].at(0);
    }
    return module_config["connections"][requirement_id];
}

std::map<Requirement, Fulfillment> Config::resolve_requirements(const std::string& module_id) const {
    std::map<Requirement, Fulfillment> requirements;

<<<<<<< HEAD
    std::list<Requirement> res;

    const std::string module_name = get_module_name(module_id);
    for (const std::string& req_id : Config::keys(this->manifests.at(module_name).at("requires"))) {
        const json resolved_req = this->resolve_requirement(module_id, req_id);
        if (!resolved_req.is_array()) {
            const Requirement req(req_id, 0);
            res.push_back(req);
        } else {
            for (std::size_t i = 0; i < resolved_req.size(); i++) {
                const Requirement req(req_id, i);
                res.push_back(req);
=======
    const auto& module_name = get_module_name(module_id);
    for (const auto& req_id : Config::keys(this->manifests.at(module_name).at("requires"))) {
        const auto& resolved_req = this->resolve_requirement(module_id, req_id);
        if (!resolved_req.is_array()) {
            const auto& resolved_module_id = resolved_req.at("module_id");
            const auto& resolved_impl_id = resolved_req.at("implementation_id");
            const auto req = Requirement{req_id, 0};
            requirements[req] = {resolved_module_id, resolved_impl_id, req};
        } else {
            for (std::size_t i = 0; i < resolved_req.size(); i++) {
                const auto& resolved_module_id = resolved_req.at(i).at("module_id");
                const auto& resolved_impl_id = resolved_req.at(i).at("implementation_id");
                const auto req = Requirement{req_id, i};
                requirements[req] = {resolved_module_id, resolved_impl_id, req};
>>>>>>> bb3d3a91
            }
        }
    }

    return requirements;
}

std::list<Requirement> Config::get_requirements(const std::string& module_id) const {
    BOOST_LOG_FUNCTION();

    std::list<Requirement> res;

    for (const auto& [requirement, fulfillment] : this->resolve_requirements(module_id)) {
        res.push_back(requirement);
    }

    return res;
}

std::map<std::string, std::vector<Fulfillment>> Config::get_fulfillments(const std::string& module_id) const {
    BOOST_LOG_FUNCTION();

    std::map<std::string, std::vector<Fulfillment>> res;

    for (const auto& [requirement, fulfillment] : this->resolve_requirements(module_id)) {
        res[requirement.id].push_back(fulfillment);
    }

    return res;
}

RequirementInitialization Config::get_requirement_initialization(const std::string& module_id) const {
    BOOST_LOG_FUNCTION();

    RequirementInitialization res;

    for (const auto& [requirement, fulfillment] : this->resolve_requirements(module_id)) {
        const auto& mapping = this->get_3_tier_model_mapping(fulfillment.module_id, fulfillment.implementation_id);
        res[requirement.id].push_back({requirement, fulfillment, mapping});
    }

    return res;
}

ModuleConfigs Config::get_module_configs(const std::string& module_id) const {
    BOOST_LOG_FUNCTION();
    ModuleConfigs module_configs;

    // FIXME (aw): throw exception if module_id does not exist
    if (contains(module_id)) {
        const auto module_type = this->main[module_id]["module"].get<std::string>();
        json config_maps = this->main[module_id]["config_maps"];
        json manifest = this->manifests[module_type];

        for (auto& conf_map : config_maps.items()) {
            json config_schema =
                (conf_map.key() == "!module") ? manifest["config"] : manifest["provides"][conf_map.key()]["config"];
            ConfigMap processed_conf_map;
            for (auto& entry : conf_map.value().items()) {
                const json entry_type = config_schema[entry.key()]["type"];
                ConfigEntry value;
                const json data = entry.value();

                if (data.is_string()) {
                    value = data.get<std::string>();
                } else if (data.is_number_float()) {
                    value = data.get<double>();
                } else if (data.is_number_integer()) {
                    if (entry_type == "number") {
                        value = data.get<double>();
                    } else {
                        value = data.get<int>();
                    }
                } else if (data.is_boolean()) {
                    value = data.get<bool>();
                } else {
                    EVLOG_AND_THROW(EverestInternalError(
                        fmt::format("Found a config entry: '{}' for module type '{}', which has a data type, that is "
                                    "different from (bool, integer, number, string)",
                                    entry.key(), module_type)));
                }
                processed_conf_map[entry.key()] = value;
            }
            module_configs[conf_map.key()] = processed_conf_map;
        }
    }

    return module_configs;
}

// FIXME (aw): check if module_id does not exist
json Config::get_module_json_config(const std::string& module_id) {
    BOOST_LOG_FUNCTION();
    return this->main[module_id]["config_maps"];
}

ModuleInfo Config::get_module_info(const std::string& module_id) {
    BOOST_LOG_FUNCTION();
    // FIXME (aw): the following if block is used so often, it should be
    //             refactored into a helper function
    if (!this->main.contains(module_id)) {
        EVTHROW(EverestApiError(fmt::format("Module id '{}' not found in config!", module_id)));
    }

    ModuleInfo module_info;
    module_info.id = module_id;
    module_info.name = this->main[module_id]["module"].get<std::string>();
    module_info.global_errors_enabled = this->manifests.at(module_info.name).at("enable_global_errors");
    auto& module_metadata = this->manifests[module_info.name]["metadata"];
    for (auto& author : module_metadata["authors"]) {
        module_info.authors.emplace_back(author.get<std::string>());
    }
    module_info.license = module_metadata["license"].get<std::string>();

    return module_info;
}

std::optional<TelemetryConfig> Config::get_telemetry_config() {
    return this->telemetry_config;
}

json Config::get_interface_definition(const std::string& interface_name) {
    BOOST_LOG_FUNCTION();
    return this->interface_definitions.value(interface_name, json());
}

void Config::ref_loader(const json_uri& uri, json& schema) {
    BOOST_LOG_FUNCTION();

<<<<<<< HEAD
    if (uri.location() == "http://json-schema.org/draft-07/schema") {
        schema = nlohmann::json_schema::draft7_schema_builtin;
        return;
    } else {
        auto path = uri.path();
        if (this->types.contains(path)) {
            schema = this->types[path];
            EVLOG_verbose << fmt::format("ref path \"{}\" schema has been found.", path);
            return;
        } else {
            EVLOG_verbose << fmt::format("ref path \"{}\" schema has not been found.", path);
        }
=======
std::optional<ModuleTierMappings> Config::get_module_3_tier_model_mappings(const std::string& module_id) const {
    if (this->tier_mappings.find(module_id) == this->tier_mappings.end()) {
        return std::nullopt;
>>>>>>> bb3d3a91
    }

    // TODO(kai): think about supporting more urls here
    EVTHROW(EverestInternalError(fmt::format("{} is not supported for schema loading at the moment\n", uri.url())));
}

<<<<<<< HEAD
schemas Config::load_schemas(const fs::path& schemas_dir) {
    BOOST_LOG_FUNCTION();
    schemas schemas;

    EVLOG_debug << fmt::format("Loading base schema files for config and manifests... from: {}", schemas_dir.string());
    schemas.config = Config::load_schema(schemas_dir / "config.yaml");
    schemas.manifest = Config::load_schema(schemas_dir / "manifest.yaml");
    schemas.interface = Config::load_schema(schemas_dir / "interface.yaml");
    schemas.type = Config::load_schema(schemas_dir / "type.yaml");
    schemas.error_declaration_list = Config::load_schema(schemas_dir / "error-declaration-list.yaml");

    return schemas;
=======
std::optional<Mapping> Config::get_3_tier_model_mapping(const std::string& module_id,
                                                        const std::string& impl_id) const {
    const auto module_tier_mappings = this->get_module_3_tier_model_mappings(module_id);
    if (not module_tier_mappings.has_value()) {
        return std::nullopt;
    }
    const auto& mapping = module_tier_mappings.value();
    if (mapping.implementations.find(impl_id) == mapping.implementations.end()) {
        // if no specific implementation mapping is given, use the module mapping
        return mapping.module;
    }
    return mapping.implementations.at(impl_id);
>>>>>>> bb3d3a91
}

json Config::load_schema(const fs::path& path) {
    BOOST_LOG_FUNCTION();

    if (!fs::exists(path)) {
        EVLOG_AND_THROW(
            EverestInternalError(fmt::format("Schema file does not exist at: {}", fs::absolute(path).string())));
    }

    EVLOG_debug << fmt::format("Loading schema file at: {}", fs::canonical(path).string());

    json schema = load_yaml(path);

    json_validator validator(Config::loader, Config::format_checker);

    try {
        validator.set_root_schema(schema);
    } catch (const std::exception& e) {
        EVLOG_AND_THROW(EverestInternalError(
            fmt::format("Validation of schema '{}' failed, here is why: {}", path.string(), e.what())));
    }

    return schema;
}

json Config::load_all_manifests(const std::string& modules_dir, const std::string& schemas_dir) {
    BOOST_LOG_FUNCTION();

    json manifests = json({});

    const schemas schemas = Config::load_schemas(schemas_dir);

    const fs::path modules_path = fs::path(modules_dir);

    for (auto&& module_path : fs::directory_iterator(modules_path)) {
        const fs::path manifest_path = module_path.path() / "manifest.yaml";
        if (!fs::exists(manifest_path)) {
            continue;
        }

        std::string module_name = module_path.path().filename().string();
        EVLOG_debug << fmt::format("Found module {}, loading and verifying manifest...", module_name);

        try {
            manifests[module_name] = load_yaml(manifest_path);

            json_validator validator(Config::loader, Config::format_checker);
            validator.set_root_schema(schemas.manifest);
            validator.validate(manifests[module_name]);
        } catch (const std::exception& e) {
            EVLOG_AND_THROW(EverestConfigError(
                fmt::format("Failed to load and parse module manifest file of module {}: {}", module_name, e.what())));
        }
    }

    return manifests;
}

std::set<std::string> Config::keys(const json& object) {
    BOOST_LOG_FUNCTION();

    std::set<std::string> keys;
    if (!object.is_object()) {
        if (object.is_null() || object.empty()) {
            // if the object is null we should return an empty set
            return keys;
        }
        EVLOG_AND_THROW(
            EverestInternalError(fmt::format("Provided value is not an object. It is a: {}", object.type_name())));
    }

    for (auto& element : object.items()) {
        keys.insert(element.key());
    }

    return keys;
}

void Config::loader(const json_uri& uri, json& schema) {
    BOOST_LOG_FUNCTION();

    if (uri.location() == "http://json-schema.org/draft-07/schema") {
        schema = nlohmann::json_schema::draft7_schema_builtin;
        return;
    }

    // TODO(kai): think about supporting more urls here
    EVTHROW(EverestInternalError(fmt::format("{} is not supported for schema loading at the moment\n", uri.url())));
}

void Config::format_checker(const std::string& format, const std::string& value) {
    BOOST_LOG_FUNCTION();

    if (format == "uri") {
        if (value.find("://") == std::string::npos) {
            EVTHROW(std::invalid_argument("URI does not contain :// - invalid"));
        }
    } else if (format == "uri-reference") {
        if (!std::regex_match(value, type_uri_regex)) {
            EVTHROW(std::invalid_argument("Type URI is malformed."));
        }
    } else {
        nlohmann::json_schema::default_string_format_check(format, value);
    }
}

} // namespace Everest

NLOHMANN_JSON_NAMESPACE_BEGIN
void adl_serializer<Everest::schemas>::to_json(nlohmann::json& j, const Everest::schemas& s) {
    j = {{"config", s.config},
         {"manifest", s.manifest},
         {"interface", s.interface},
         {"type", s.type},
         {"error_declaration_list", s.error_declaration_list}};
}

<<<<<<< HEAD
void adl_serializer<Everest::schemas>::from_json(const nlohmann::json& j, Everest::schemas& s) {
    s.config = j.at("config");
    s.manifest = j.at("manifest");
    s.interface = j.at("interface");
    s.type = j.at("type");
    s.error_declaration_list = j.at("error_declaration_list");
=======
void Config::parse_3_tier_model_mapping() {
    for (auto& element : this->main.items()) {
        const auto& module_id = element.key();
        const auto& impl_info = this->extract_implementation_info(module_id);
        const auto& provides = this->manifests.at(impl_info.at("module_name")).at("provides");

        ModuleTierMappings module_tier_mappings;
        const auto& module_config = element.value();
        const auto& config_mapping = module_config.at("mapping");
        // an empty mapping means it is mapped to the charging station and gets no specific mapping attached
        if (not config_mapping.empty()) {
            if (config_mapping.contains("module")) {
                const auto& module_mapping = config_mapping.at("module");
                if (module_mapping.contains("evse")) {
                    auto mapping = Mapping(module_mapping.at("evse").get<int>());
                    if (module_mapping.contains("connector")) {
                        mapping.connector = module_mapping.at("connector").get<int>();
                    }
                    module_tier_mappings.module = mapping;
                }
            }

            if (config_mapping.contains("implementations")) {
                const auto& implementations_mapping = config_mapping.at("implementations");
                for (auto& tier_mapping : implementations_mapping.items()) {
                    const auto& impl_id = tier_mapping.key();
                    const auto& tier_mapping_value = tier_mapping.value();
                    if (provides.contains(impl_id)) {
                        if (tier_mapping_value.contains("connector")) {
                            module_tier_mappings.implementations[impl_id] =
                                Mapping(tier_mapping_value.at("evse").get<int>(),
                                        tier_mapping_value.at("connector").get<int>());
                        } else {
                            module_tier_mappings.implementations[impl_id] =
                                Mapping(tier_mapping_value.at("evse").get<int>());
                        }
                    } else {
                        EVLOG_warning << fmt::format("Mapping {} of module {} in config refers to a provides that does "
                                                     "not exist, please fix this",
                                                     impl_id, printable_identifier(module_id));
                    }
                }
            }
        }
        this->tier_mappings[module_id] = module_tier_mappings;
    }
>>>>>>> bb3d3a91
}
NLOHMANN_JSON_NAMESPACE_END<|MERGE_RESOLUTION|>--- conflicted
+++ resolved
@@ -357,21 +357,23 @@
     return this->tier_mappings;
 }
 
-std::optional<ModuleTierMappings> ConfigBase::get_3_tier_model_mappings(const std::string& module_id) {
+std::optional<ModuleTierMappings> ConfigBase::get_module_3_tier_model_mappings(const std::string& module_id) const {
     if (this->tier_mappings.find(module_id) == this->tier_mappings.end()) {
         return std::nullopt;
     }
     return this->tier_mappings.at(module_id);
 }
 
-std::optional<Mapping> ConfigBase::get_3_tier_model_mapping(const std::string& module_id, const std::string& impl_id) {
-    auto module_tier_mappings = this->get_3_tier_model_mappings(module_id);
+std::optional<Mapping> ConfigBase::get_3_tier_model_mapping(const std::string& module_id,
+                                                        const std::string& impl_id) const {
+    const auto module_tier_mappings = this->get_module_3_tier_model_mappings(module_id);
     if (not module_tier_mappings.has_value()) {
         return std::nullopt;
     }
-    auto& mapping = module_tier_mappings.value();
+    const auto& mapping = module_tier_mappings.value();
     if (mapping.implementations.find(impl_id) == mapping.implementations.end()) {
-        return std::nullopt;
+        // if no specific implementation mapping is given, use the module mapping
+        return mapping.module;
     }
     return mapping.implementations.at(impl_id);
 }
@@ -903,189 +905,9 @@
     // TODO: cleanup "descriptions" from config ?
 }
 
-void ManagerConfig::parse_3_tier_model_mapping() {
-    for (auto& element : this->main.items()) {
-        const auto& module_id = element.key();
-        auto impl_info = this->extract_implementation_info(module_id);
-        auto provides = this->manifests.at(impl_info.module_name).at("provides");
-
-        ModuleTierMappings module_tier_mappings;
-        auto& module_config = element.value();
-        if (module_config.contains("evse")) {
-            auto mapping = Mapping(module_config.at("evse").get<int>());
-            if (module_config.contains("connector")) {
-                mapping.connector = module_config.at("connector").get<int>();
-            }
-            module_tier_mappings.module = mapping;
-        }
-        auto& mapping = module_config.at("mapping");
-        // an empty mapping means it is mapped to the charging station and gets no specific mapping attached
-        if (not mapping.empty()) {
-            for (auto& tier_mapping : mapping.items()) {
-                auto impl_id = tier_mapping.key();
-                auto tier_mapping_value = tier_mapping.value();
-                if (provides.contains(impl_id)) {
-                    if (tier_mapping_value.contains("connector")) {
-                        module_tier_mappings.implementations[impl_id] = Mapping(
-                            tier_mapping_value.at("evse").get<int>(), tier_mapping_value.at("connector").get<int>());
-                    } else {
-                        module_tier_mappings.implementations[impl_id] =
-                            Mapping(tier_mapping_value.at("evse").get<int>());
-                    }
-                } else {
-                    EVLOG_warning << fmt::format(
-                        "Mapping {} of module {} in config refers to a provides that does not exist, please fix this",
-                        impl_id, printable_identifier(module_id));
-                }
-            }
-        }
-        this->tier_mappings[module_id] = module_tier_mappings;
-    }
-}
-
-ManagerConfig::ManagerConfig(const ManagerSettings& ms) : ConfigBase(ms.mqtt_settings), ms(ms) {
-    BOOST_LOG_FUNCTION();
-
-    this->manifests = json({});
-    this->interfaces = json({});
-    this->interface_definitions = json({});
-    this->types = json({});
-    this->_schemas = Config::load_schemas(this->ms.schemas_dir);
-    this->error_map = error::ErrorTypeMap(this->ms.errors_dir);
-
-    // load and process config file
-    const fs::path config_path = this->ms.config_file;
-
-    try {
-        EVLOG_info << fmt::format("Loading config file at: {}", fs::canonical(config_path).string());
-        auto complete_config = load_yaml(config_path);
-        // try to load user config from a directory "user-config" that might be in the same parent directory as the
-        // config_file. The config is supposed to have the same name as the parent config.
-        // TODO(kai): introduce a parameter that can overwrite the location of the user config?
-        // TODO(kai): or should we introduce a "meta-config" that references all configs that should be merged here?
-        auto user_config_path = config_path.parent_path() / "user-config" / config_path.filename();
-        if (fs::exists(user_config_path)) {
-            EVLOG_info << fmt::format("Loading user-config file at: {}", fs::canonical(user_config_path).string());
-            auto user_config = load_yaml(user_config_path);
-            EVLOG_debug << "Augmenting main config with user-config entries";
-            complete_config.merge_patch(user_config);
-        } else {
-            EVLOG_verbose << "No user-config provided.";
-        }
-
-        json_validator validator(Config::loader, Config::format_checker);
-        validator.set_root_schema(this->_schemas.config);
-        auto patch = validator.validate(complete_config);
-        if (!patch.is_null()) {
-            // extend config with default values
-            complete_config = complete_config.patch(patch);
-        }
-
-        auto config = complete_config.at("active_modules");
-        this->settings = this->ms.get_runtime_settings();
-        this->parse(config);
-    } catch (const std::exception& e) {
-        EVLOG_AND_THROW(EverestConfigError(fmt::format("Failed to load and parse config file: {}", e.what())));
-    }
-}
-
-json ManagerConfig::serialize() {
-    auto serialized = json::object({{"main", this->main}, {"module_names", this->module_names}});
-    return serialized;
-}
-
-std::optional<TelemetryConfig> ManagerConfig::get_telemetry_config(const std::string& module_id) {
-    BOOST_LOG_FUNCTION();
-
-    if (this->telemetry_configs.find(module_id) == this->telemetry_configs.end()) {
-        return std::nullopt;
-    }
-
-    return this->telemetry_configs.at(module_id);
-}
-
-// Config
-
-Config::Config(const MQTTSettings& mqtt_settings, json serialized_config) : ConfigBase(mqtt_settings) {
-    this->main = serialized_config.value("module_config", json({}));
-    this->manifests = serialized_config.value("manifests", json({}));
-    this->interfaces = serialized_config.value("module_provides", json({}));
-    this->interface_definitions = serialized_config.value("interface_definitions", json({}));
-    this->types = serialized_config.value("types", json({}));
-    this->module_names = serialized_config.at("module_names");
-    this->module_config_cache = serialized_config.at("module_config_cache");
-    if (serialized_config.contains("mappings") and !serialized_config.at("mappings").is_null()) {
-        this->tier_mappings = serialized_config.at("mappings");
-    }
-    if (serialized_config.contains("telemetry_config") and !serialized_config.at("telemetry_config").is_null()) {
-        this->telemetry_config = serialized_config.at("telemetry_config");
-    }
-
-    this->_schemas = serialized_config.at("schemas");
-    this->error_map = error::ErrorTypeMap();
-    this->error_map.load_error_types_map(serialized_config.at("error_map"));
-}
-
-error::ErrorTypeMap Config::get_error_map() const {
-    return this->error_map;
-}
-
-bool Config::module_provides(const std::string& module_name, const std::string& impl_id) {
-    auto& provides = this->module_config_cache.at(module_name).provides_impl;
-    return (provides.find(impl_id) != provides.end());
-}
-
-json Config::get_module_cmds(const std::string& module_name, const std::string& impl_id) {
-    return this->module_config_cache.at(module_name).cmds.at(impl_id);
-}
-
-json Config::resolve_requirement(const std::string& module_id, const std::string& requirement_id) const {
-    BOOST_LOG_FUNCTION();
-
-    // FIXME (aw): this function should throw, if the requirement id
-    //             isn't even listed in the module manifest
-    // FIXME (aw): the following if doesn't check for the requirement id
-    //             at all
-    auto module_name_it = this->module_names.find(module_id);
-    if (module_name_it == this->module_names.end()) {
-        EVLOG_AND_THROW(EverestApiError(fmt::format("Requested requirement id '{}' of module {} not found in config!",
-                                                    requirement_id, printable_identifier(module_id))));
-    }
-
-    // check for connections for this requirement
-    auto& module_config = this->main[module_id];
-    const std::string module_name = module_name_it->second;
-    auto& requirement = this->manifests[module_name]["requires"][requirement_id];
-    if (!module_config["connections"].contains(requirement_id)) {
-        return json::array(); // return an empty array if our config does not contain any connections for this
-                              // requirement id
-    }
-
-    // if only one single connection entry was required, return only this one
-    // callers can check with is_array() if this is a single connection (legacy) or a connection list
-    if (requirement["min_connections"] == 1 && requirement["max_connections"] == 1) {
-        return module_config["connections"][requirement_id].at(0);
-    }
-    return module_config["connections"][requirement_id];
-}
-
 std::map<Requirement, Fulfillment> Config::resolve_requirements(const std::string& module_id) const {
     std::map<Requirement, Fulfillment> requirements;
 
-<<<<<<< HEAD
-    std::list<Requirement> res;
-
-    const std::string module_name = get_module_name(module_id);
-    for (const std::string& req_id : Config::keys(this->manifests.at(module_name).at("requires"))) {
-        const json resolved_req = this->resolve_requirement(module_id, req_id);
-        if (!resolved_req.is_array()) {
-            const Requirement req(req_id, 0);
-            res.push_back(req);
-        } else {
-            for (std::size_t i = 0; i < resolved_req.size(); i++) {
-                const Requirement req(req_id, i);
-                res.push_back(req);
-=======
     const auto& module_name = get_module_name(module_id);
     for (const auto& req_id : Config::keys(this->manifests.at(module_name).at("requires"))) {
         const auto& resolved_req = this->resolve_requirement(module_id, req_id);
@@ -1100,7 +922,6 @@
                 const auto& resolved_impl_id = resolved_req.at(i).at("implementation_id");
                 const auto req = Requirement{req_id, i};
                 requirements[req] = {resolved_module_id, resolved_impl_id, req};
->>>>>>> bb3d3a91
             }
         }
     }
@@ -1145,273 +966,12 @@
     return res;
 }
 
-ModuleConfigs Config::get_module_configs(const std::string& module_id) const {
-    BOOST_LOG_FUNCTION();
-    ModuleConfigs module_configs;
-
-    // FIXME (aw): throw exception if module_id does not exist
-    if (contains(module_id)) {
-        const auto module_type = this->main[module_id]["module"].get<std::string>();
-        json config_maps = this->main[module_id]["config_maps"];
-        json manifest = this->manifests[module_type];
-
-        for (auto& conf_map : config_maps.items()) {
-            json config_schema =
-                (conf_map.key() == "!module") ? manifest["config"] : manifest["provides"][conf_map.key()]["config"];
-            ConfigMap processed_conf_map;
-            for (auto& entry : conf_map.value().items()) {
-                const json entry_type = config_schema[entry.key()]["type"];
-                ConfigEntry value;
-                const json data = entry.value();
-
-                if (data.is_string()) {
-                    value = data.get<std::string>();
-                } else if (data.is_number_float()) {
-                    value = data.get<double>();
-                } else if (data.is_number_integer()) {
-                    if (entry_type == "number") {
-                        value = data.get<double>();
-                    } else {
-                        value = data.get<int>();
-                    }
-                } else if (data.is_boolean()) {
-                    value = data.get<bool>();
-                } else {
-                    EVLOG_AND_THROW(EverestInternalError(
-                        fmt::format("Found a config entry: '{}' for module type '{}', which has a data type, that is "
-                                    "different from (bool, integer, number, string)",
-                                    entry.key(), module_type)));
-                }
-                processed_conf_map[entry.key()] = value;
-            }
-            module_configs[conf_map.key()] = processed_conf_map;
-        }
-    }
-
-    return module_configs;
-}
-
-// FIXME (aw): check if module_id does not exist
-json Config::get_module_json_config(const std::string& module_id) {
-    BOOST_LOG_FUNCTION();
-    return this->main[module_id]["config_maps"];
-}
-
-ModuleInfo Config::get_module_info(const std::string& module_id) {
-    BOOST_LOG_FUNCTION();
-    // FIXME (aw): the following if block is used so often, it should be
-    //             refactored into a helper function
-    if (!this->main.contains(module_id)) {
-        EVTHROW(EverestApiError(fmt::format("Module id '{}' not found in config!", module_id)));
-    }
-
-    ModuleInfo module_info;
-    module_info.id = module_id;
-    module_info.name = this->main[module_id]["module"].get<std::string>();
-    module_info.global_errors_enabled = this->manifests.at(module_info.name).at("enable_global_errors");
-    auto& module_metadata = this->manifests[module_info.name]["metadata"];
-    for (auto& author : module_metadata["authors"]) {
-        module_info.authors.emplace_back(author.get<std::string>());
-    }
-    module_info.license = module_metadata["license"].get<std::string>();
-
-    return module_info;
-}
-
-std::optional<TelemetryConfig> Config::get_telemetry_config() {
-    return this->telemetry_config;
-}
-
-json Config::get_interface_definition(const std::string& interface_name) {
-    BOOST_LOG_FUNCTION();
-    return this->interface_definitions.value(interface_name, json());
-}
-
-void Config::ref_loader(const json_uri& uri, json& schema) {
-    BOOST_LOG_FUNCTION();
-
-<<<<<<< HEAD
-    if (uri.location() == "http://json-schema.org/draft-07/schema") {
-        schema = nlohmann::json_schema::draft7_schema_builtin;
-        return;
-    } else {
-        auto path = uri.path();
-        if (this->types.contains(path)) {
-            schema = this->types[path];
-            EVLOG_verbose << fmt::format("ref path \"{}\" schema has been found.", path);
-            return;
-        } else {
-            EVLOG_verbose << fmt::format("ref path \"{}\" schema has not been found.", path);
-        }
-=======
-std::optional<ModuleTierMappings> Config::get_module_3_tier_model_mappings(const std::string& module_id) const {
-    if (this->tier_mappings.find(module_id) == this->tier_mappings.end()) {
-        return std::nullopt;
->>>>>>> bb3d3a91
-    }
-
-    // TODO(kai): think about supporting more urls here
-    EVTHROW(EverestInternalError(fmt::format("{} is not supported for schema loading at the moment\n", uri.url())));
-}
-
-<<<<<<< HEAD
-schemas Config::load_schemas(const fs::path& schemas_dir) {
-    BOOST_LOG_FUNCTION();
-    schemas schemas;
-
-    EVLOG_debug << fmt::format("Loading base schema files for config and manifests... from: {}", schemas_dir.string());
-    schemas.config = Config::load_schema(schemas_dir / "config.yaml");
-    schemas.manifest = Config::load_schema(schemas_dir / "manifest.yaml");
-    schemas.interface = Config::load_schema(schemas_dir / "interface.yaml");
-    schemas.type = Config::load_schema(schemas_dir / "type.yaml");
-    schemas.error_declaration_list = Config::load_schema(schemas_dir / "error-declaration-list.yaml");
-
-    return schemas;
-=======
-std::optional<Mapping> Config::get_3_tier_model_mapping(const std::string& module_id,
-                                                        const std::string& impl_id) const {
-    const auto module_tier_mappings = this->get_module_3_tier_model_mappings(module_id);
-    if (not module_tier_mappings.has_value()) {
-        return std::nullopt;
-    }
-    const auto& mapping = module_tier_mappings.value();
-    if (mapping.implementations.find(impl_id) == mapping.implementations.end()) {
-        // if no specific implementation mapping is given, use the module mapping
-        return mapping.module;
-    }
-    return mapping.implementations.at(impl_id);
->>>>>>> bb3d3a91
-}
-
-json Config::load_schema(const fs::path& path) {
-    BOOST_LOG_FUNCTION();
-
-    if (!fs::exists(path)) {
-        EVLOG_AND_THROW(
-            EverestInternalError(fmt::format("Schema file does not exist at: {}", fs::absolute(path).string())));
-    }
-
-    EVLOG_debug << fmt::format("Loading schema file at: {}", fs::canonical(path).string());
-
-    json schema = load_yaml(path);
-
-    json_validator validator(Config::loader, Config::format_checker);
-
-    try {
-        validator.set_root_schema(schema);
-    } catch (const std::exception& e) {
-        EVLOG_AND_THROW(EverestInternalError(
-            fmt::format("Validation of schema '{}' failed, here is why: {}", path.string(), e.what())));
-    }
-
-    return schema;
-}
-
-json Config::load_all_manifests(const std::string& modules_dir, const std::string& schemas_dir) {
-    BOOST_LOG_FUNCTION();
-
-    json manifests = json({});
-
-    const schemas schemas = Config::load_schemas(schemas_dir);
-
-    const fs::path modules_path = fs::path(modules_dir);
-
-    for (auto&& module_path : fs::directory_iterator(modules_path)) {
-        const fs::path manifest_path = module_path.path() / "manifest.yaml";
-        if (!fs::exists(manifest_path)) {
-            continue;
-        }
-
-        std::string module_name = module_path.path().filename().string();
-        EVLOG_debug << fmt::format("Found module {}, loading and verifying manifest...", module_name);
-
-        try {
-            manifests[module_name] = load_yaml(manifest_path);
-
-            json_validator validator(Config::loader, Config::format_checker);
-            validator.set_root_schema(schemas.manifest);
-            validator.validate(manifests[module_name]);
-        } catch (const std::exception& e) {
-            EVLOG_AND_THROW(EverestConfigError(
-                fmt::format("Failed to load and parse module manifest file of module {}: {}", module_name, e.what())));
-        }
-    }
-
-    return manifests;
-}
-
-std::set<std::string> Config::keys(const json& object) {
-    BOOST_LOG_FUNCTION();
-
-    std::set<std::string> keys;
-    if (!object.is_object()) {
-        if (object.is_null() || object.empty()) {
-            // if the object is null we should return an empty set
-            return keys;
-        }
-        EVLOG_AND_THROW(
-            EverestInternalError(fmt::format("Provided value is not an object. It is a: {}", object.type_name())));
-    }
-
-    for (auto& element : object.items()) {
-        keys.insert(element.key());
-    }
-
-    return keys;
-}
-
-void Config::loader(const json_uri& uri, json& schema) {
-    BOOST_LOG_FUNCTION();
-
-    if (uri.location() == "http://json-schema.org/draft-07/schema") {
-        schema = nlohmann::json_schema::draft7_schema_builtin;
-        return;
-    }
-
-    // TODO(kai): think about supporting more urls here
-    EVTHROW(EverestInternalError(fmt::format("{} is not supported for schema loading at the moment\n", uri.url())));
-}
-
-void Config::format_checker(const std::string& format, const std::string& value) {
-    BOOST_LOG_FUNCTION();
-
-    if (format == "uri") {
-        if (value.find("://") == std::string::npos) {
-            EVTHROW(std::invalid_argument("URI does not contain :// - invalid"));
-        }
-    } else if (format == "uri-reference") {
-        if (!std::regex_match(value, type_uri_regex)) {
-            EVTHROW(std::invalid_argument("Type URI is malformed."));
-        }
-    } else {
-        nlohmann::json_schema::default_string_format_check(format, value);
-    }
-}
-
-} // namespace Everest
-
-NLOHMANN_JSON_NAMESPACE_BEGIN
-void adl_serializer<Everest::schemas>::to_json(nlohmann::json& j, const Everest::schemas& s) {
-    j = {{"config", s.config},
-         {"manifest", s.manifest},
-         {"interface", s.interface},
-         {"type", s.type},
-         {"error_declaration_list", s.error_declaration_list}};
-}
-
-<<<<<<< HEAD
-void adl_serializer<Everest::schemas>::from_json(const nlohmann::json& j, Everest::schemas& s) {
-    s.config = j.at("config");
-    s.manifest = j.at("manifest");
-    s.interface = j.at("interface");
-    s.type = j.at("type");
-    s.error_declaration_list = j.at("error_declaration_list");
-=======
-void Config::parse_3_tier_model_mapping() {
+void ManagerConfig::parse_3_tier_model_mapping() {
     for (auto& element : this->main.items()) {
         const auto& module_id = element.key();
         const auto& impl_info = this->extract_implementation_info(module_id);
-        const auto& provides = this->manifests.at(impl_info.at("module_name")).at("provides");
+        const auto& provides = this->manifests.at(impl_info.module_name).at("provides");
+
 
         ModuleTierMappings module_tier_mappings;
         const auto& module_config = element.value();
@@ -1453,6 +1013,372 @@
         }
         this->tier_mappings[module_id] = module_tier_mappings;
     }
->>>>>>> bb3d3a91
+}
+
+ManagerConfig::ManagerConfig(const ManagerSettings& ms) : ConfigBase(ms.mqtt_settings), ms(ms) {
+    BOOST_LOG_FUNCTION();
+
+    this->manifests = json({});
+    this->interfaces = json({});
+    this->interface_definitions = json({});
+    this->types = json({});
+    this->_schemas = Config::load_schemas(this->ms.schemas_dir);
+    this->error_map = error::ErrorTypeMap(this->ms.errors_dir);
+
+    // load and process config file
+    const fs::path config_path = this->ms.config_file;
+
+    try {
+        EVLOG_info << fmt::format("Loading config file at: {}", fs::canonical(config_path).string());
+        auto complete_config = load_yaml(config_path);
+        // try to load user config from a directory "user-config" that might be in the same parent directory as the
+        // config_file. The config is supposed to have the same name as the parent config.
+        // TODO(kai): introduce a parameter that can overwrite the location of the user config?
+        // TODO(kai): or should we introduce a "meta-config" that references all configs that should be merged here?
+        auto user_config_path = config_path.parent_path() / "user-config" / config_path.filename();
+        if (fs::exists(user_config_path)) {
+            EVLOG_info << fmt::format("Loading user-config file at: {}", fs::canonical(user_config_path).string());
+            auto user_config = load_yaml(user_config_path);
+            EVLOG_debug << "Augmenting main config with user-config entries";
+            complete_config.merge_patch(user_config);
+        } else {
+            EVLOG_verbose << "No user-config provided.";
+        }
+
+        json_validator validator(Config::loader, Config::format_checker);
+        validator.set_root_schema(this->_schemas.config);
+        auto patch = validator.validate(complete_config);
+        if (!patch.is_null()) {
+            // extend config with default values
+            complete_config = complete_config.patch(patch);
+        }
+
+        auto config = complete_config.at("active_modules");
+        this->settings = this->ms.get_runtime_settings();
+        this->parse(config);
+    } catch (const std::exception& e) {
+        EVLOG_AND_THROW(EverestConfigError(fmt::format("Failed to load and parse config file: {}", e.what())));
+    }
+}
+
+json ManagerConfig::serialize() {
+    auto serialized = json::object({{"main", this->main}, {"module_names", this->module_names}});
+    return serialized;
+}
+
+std::optional<TelemetryConfig> ManagerConfig::get_telemetry_config(const std::string& module_id) {
+    BOOST_LOG_FUNCTION();
+
+    if (this->telemetry_configs.find(module_id) == this->telemetry_configs.end()) {
+        return std::nullopt;
+    }
+
+    return this->telemetry_configs.at(module_id);
+}
+
+// Config
+
+Config::Config(const MQTTSettings& mqtt_settings, json serialized_config) : ConfigBase(mqtt_settings) {
+    this->main = serialized_config.value("module_config", json({}));
+    this->manifests = serialized_config.value("manifests", json({}));
+    this->interfaces = serialized_config.value("module_provides", json({}));
+    this->interface_definitions = serialized_config.value("interface_definitions", json({}));
+    this->types = serialized_config.value("types", json({}));
+    this->module_names = serialized_config.at("module_names");
+    this->module_config_cache = serialized_config.at("module_config_cache");
+    if (serialized_config.contains("mappings") and !serialized_config.at("mappings").is_null()) {
+        this->tier_mappings = serialized_config.at("mappings");
+    }
+    if (serialized_config.contains("telemetry_config") and !serialized_config.at("telemetry_config").is_null()) {
+        this->telemetry_config = serialized_config.at("telemetry_config");
+    }
+
+    this->_schemas = serialized_config.at("schemas");
+    this->error_map = error::ErrorTypeMap();
+    this->error_map.load_error_types_map(serialized_config.at("error_map"));
+}
+
+error::ErrorTypeMap Config::get_error_map() const {
+    return this->error_map;
+}
+
+bool Config::module_provides(const std::string& module_name, const std::string& impl_id) {
+    auto& provides = this->module_config_cache.at(module_name).provides_impl;
+    return (provides.find(impl_id) != provides.end());
+}
+
+json Config::get_module_cmds(const std::string& module_name, const std::string& impl_id) {
+    return this->module_config_cache.at(module_name).cmds.at(impl_id);
+}
+
+json Config::resolve_requirement(const std::string& module_id, const std::string& requirement_id) const {
+    BOOST_LOG_FUNCTION();
+
+    // FIXME (aw): this function should throw, if the requirement id
+    //             isn't even listed in the module manifest
+    // FIXME (aw): the following if doesn't check for the requirement id
+    //             at all
+    auto module_name_it = this->module_names.find(module_id);
+    if (module_name_it == this->module_names.end()) {
+        EVLOG_AND_THROW(EverestApiError(fmt::format("Requested requirement id '{}' of module {} not found in config!",
+                                                    requirement_id, printable_identifier(module_id))));
+    }
+
+    // check for connections for this requirement
+    auto& module_config = this->main[module_id];
+    const std::string module_name = module_name_it->second;
+    auto& requirement = this->manifests[module_name]["requires"][requirement_id];
+    if (!module_config["connections"].contains(requirement_id)) {
+        return json::array(); // return an empty array if our config does not contain any connections for this
+                              // requirement id
+    }
+
+    // if only one single connection entry was required, return only this one
+    // callers can check with is_array() if this is a single connection (legacy) or a connection list
+    if (requirement["min_connections"] == 1 && requirement["max_connections"] == 1) {
+        return module_config["connections"][requirement_id].at(0);
+    }
+    return module_config["connections"][requirement_id];
+}
+
+ModuleConfigs Config::get_module_configs(const std::string& module_id) const {
+    BOOST_LOG_FUNCTION();
+    ModuleConfigs module_configs;
+
+    // FIXME (aw): throw exception if module_id does not exist
+    if (contains(module_id)) {
+        const auto module_type = this->main[module_id]["module"].get<std::string>();
+        json config_maps = this->main[module_id]["config_maps"];
+        json manifest = this->manifests[module_type];
+
+        for (auto& conf_map : config_maps.items()) {
+            json config_schema =
+                (conf_map.key() == "!module") ? manifest["config"] : manifest["provides"][conf_map.key()]["config"];
+            ConfigMap processed_conf_map;
+            for (auto& entry : conf_map.value().items()) {
+                const json entry_type = config_schema[entry.key()]["type"];
+                ConfigEntry value;
+                const json data = entry.value();
+
+                if (data.is_string()) {
+                    value = data.get<std::string>();
+                } else if (data.is_number_float()) {
+                    value = data.get<double>();
+                } else if (data.is_number_integer()) {
+                    if (entry_type == "number") {
+                        value = data.get<double>();
+                    } else {
+                        value = data.get<int>();
+                    }
+                } else if (data.is_boolean()) {
+                    value = data.get<bool>();
+                } else {
+                    EVLOG_AND_THROW(EverestInternalError(
+                        fmt::format("Found a config entry: '{}' for module type '{}', which has a data type, that is "
+                                    "different from (bool, integer, number, string)",
+                                    entry.key(), module_type)));
+                }
+                processed_conf_map[entry.key()] = value;
+            }
+            module_configs[conf_map.key()] = processed_conf_map;
+        }
+    }
+
+    return module_configs;
+}
+
+// FIXME (aw): check if module_id does not exist
+json Config::get_module_json_config(const std::string& module_id) {
+    BOOST_LOG_FUNCTION();
+    return this->main[module_id]["config_maps"];
+}
+
+ModuleInfo Config::get_module_info(const std::string& module_id) {
+    BOOST_LOG_FUNCTION();
+    // FIXME (aw): the following if block is used so often, it should be
+    //             refactored into a helper function
+    if (!this->main.contains(module_id)) {
+        EVTHROW(EverestApiError(fmt::format("Module id '{}' not found in config!", module_id)));
+    }
+
+    ModuleInfo module_info;
+    module_info.id = module_id;
+    module_info.name = this->main[module_id]["module"].get<std::string>();
+    module_info.global_errors_enabled = this->manifests.at(module_info.name).at("enable_global_errors");
+    auto& module_metadata = this->manifests[module_info.name]["metadata"];
+    for (auto& author : module_metadata["authors"]) {
+        module_info.authors.emplace_back(author.get<std::string>());
+    }
+    module_info.license = module_metadata["license"].get<std::string>();
+
+    return module_info;
+}
+
+std::optional<TelemetryConfig> Config::get_telemetry_config() {
+    return this->telemetry_config;
+}
+
+json Config::get_interface_definition(const std::string& interface_name) {
+    BOOST_LOG_FUNCTION();
+    return this->interface_definitions.value(interface_name, json());
+}
+
+void Config::ref_loader(const json_uri& uri, json& schema) {
+    BOOST_LOG_FUNCTION();
+
+    if (uri.location() == "http://json-schema.org/draft-07/schema") {
+        schema = nlohmann::json_schema::draft7_schema_builtin;
+        return;
+    } else {
+        auto path = uri.path();
+        if (this->types.contains(path)) {
+            schema = this->types[path];
+            EVLOG_verbose << fmt::format("ref path \"{}\" schema has been found.", path);
+            return;
+        } else {
+            EVLOG_verbose << fmt::format("ref path \"{}\" schema has not been found.", path);
+        }
+    }
+
+    // TODO(kai): think about supporting more urls here
+    EVTHROW(EverestInternalError(fmt::format("{} is not supported for schema loading at the moment\n", uri.url())));
+}
+
+schemas Config::load_schemas(const fs::path& schemas_dir) {
+    BOOST_LOG_FUNCTION();
+    schemas schemas;
+
+    EVLOG_debug << fmt::format("Loading base schema files for config and manifests... from: {}", schemas_dir.string());
+    schemas.config = Config::load_schema(schemas_dir / "config.yaml");
+    schemas.manifest = Config::load_schema(schemas_dir / "manifest.yaml");
+    schemas.interface = Config::load_schema(schemas_dir / "interface.yaml");
+    schemas.type = Config::load_schema(schemas_dir / "type.yaml");
+    schemas.error_declaration_list = Config::load_schema(schemas_dir / "error-declaration-list.yaml");
+
+    return schemas;
+}
+
+json Config::load_schema(const fs::path& path) {
+    BOOST_LOG_FUNCTION();
+
+    if (!fs::exists(path)) {
+        EVLOG_AND_THROW(
+            EverestInternalError(fmt::format("Schema file does not exist at: {}", fs::absolute(path).string())));
+    }
+
+    EVLOG_debug << fmt::format("Loading schema file at: {}", fs::canonical(path).string());
+
+    json schema = load_yaml(path);
+
+    json_validator validator(Config::loader, Config::format_checker);
+
+    try {
+        validator.set_root_schema(schema);
+    } catch (const std::exception& e) {
+        EVLOG_AND_THROW(EverestInternalError(
+            fmt::format("Validation of schema '{}' failed, here is why: {}", path.string(), e.what())));
+    }
+
+    return schema;
+}
+
+json Config::load_all_manifests(const std::string& modules_dir, const std::string& schemas_dir) {
+    BOOST_LOG_FUNCTION();
+
+    json manifests = json({});
+
+    const schemas schemas = Config::load_schemas(schemas_dir);
+
+    const fs::path modules_path = fs::path(modules_dir);
+
+    for (auto&& module_path : fs::directory_iterator(modules_path)) {
+        const fs::path manifest_path = module_path.path() / "manifest.yaml";
+        if (!fs::exists(manifest_path)) {
+            continue;
+        }
+
+        std::string module_name = module_path.path().filename().string();
+        EVLOG_debug << fmt::format("Found module {}, loading and verifying manifest...", module_name);
+
+        try {
+            manifests[module_name] = load_yaml(manifest_path);
+
+            json_validator validator(Config::loader, Config::format_checker);
+            validator.set_root_schema(schemas.manifest);
+            validator.validate(manifests[module_name]);
+        } catch (const std::exception& e) {
+            EVLOG_AND_THROW(EverestConfigError(
+                fmt::format("Failed to load and parse module manifest file of module {}: {}", module_name, e.what())));
+        }
+    }
+
+    return manifests;
+}
+
+std::set<std::string> Config::keys(const json& object) {
+    BOOST_LOG_FUNCTION();
+
+    std::set<std::string> keys;
+    if (!object.is_object()) {
+        if (object.is_null() || object.empty()) {
+            // if the object is null we should return an empty set
+            return keys;
+        }
+        EVLOG_AND_THROW(
+            EverestInternalError(fmt::format("Provided value is not an object. It is a: {}", object.type_name())));
+    }
+
+    for (auto& element : object.items()) {
+        keys.insert(element.key());
+    }
+
+    return keys;
+}
+
+void Config::loader(const json_uri& uri, json& schema) {
+    BOOST_LOG_FUNCTION();
+
+    if (uri.location() == "http://json-schema.org/draft-07/schema") {
+        schema = nlohmann::json_schema::draft7_schema_builtin;
+        return;
+    }
+
+    // TODO(kai): think about supporting more urls here
+    EVTHROW(EverestInternalError(fmt::format("{} is not supported for schema loading at the moment\n", uri.url())));
+}
+
+void Config::format_checker(const std::string& format, const std::string& value) {
+    BOOST_LOG_FUNCTION();
+
+    if (format == "uri") {
+        if (value.find("://") == std::string::npos) {
+            EVTHROW(std::invalid_argument("URI does not contain :// - invalid"));
+        }
+    } else if (format == "uri-reference") {
+        if (!std::regex_match(value, type_uri_regex)) {
+            EVTHROW(std::invalid_argument("Type URI is malformed."));
+        }
+    } else {
+        nlohmann::json_schema::default_string_format_check(format, value);
+    }
+}
+
+} // namespace Everest
+
+NLOHMANN_JSON_NAMESPACE_BEGIN
+void adl_serializer<Everest::schemas>::to_json(nlohmann::json& j, const Everest::schemas& s) {
+    j = {{"config", s.config},
+         {"manifest", s.manifest},
+         {"interface", s.interface},
+         {"type", s.type},
+         {"error_declaration_list", s.error_declaration_list}};
+}
+
+void adl_serializer<Everest::schemas>::from_json(const nlohmann::json& j, Everest::schemas& s) {
+    s.config = j.at("config");
+    s.manifest = j.at("manifest");
+    s.interface = j.at("interface");
+    s.type = j.at("type");
+    s.error_declaration_list = j.at("error_declaration_list");
 }
 NLOHMANN_JSON_NAMESPACE_END