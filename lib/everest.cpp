// SPDX-License-Identifier: Apache-2.0
// Copyright Pionix GmbH and Contributors to EVerest
#include <cstddef>
#include <future>
#include <map>
#include <memory>
#include <set>

#include <boost/any.hpp>
#include <boost/uuid/uuid.hpp>
#include <boost/uuid/uuid_generators.hpp>
#include <boost/uuid/uuid_io.hpp>
#include <everest/logging.hpp>
#include <fmt/format.h>
#include <fmt/ranges.h>

#include <date/date.h>
#include <date/tz.h>
#include <framework/everest.hpp>
#include <utils/conversions.hpp>
#include <utils/date.hpp>
#include <utils/error.hpp>
#include <utils/error/error_database.hpp>
#include <utils/error/error_database_map.hpp>
#include <utils/error/error_factory.hpp>
#include <utils/error/error_json.hpp>
#include <utils/error/error_manager_impl.hpp>
#include <utils/error/error_manager_req.hpp>
#include <utils/error/error_manager_req_global.hpp>
#include <utils/error/error_state_monitor.hpp>
#include <utils/error/error_type_map.hpp>
#include <utils/formatter.hpp>

namespace Everest {
using json = nlohmann::json;
using json_uri = nlohmann::json_uri;
using json_validator = nlohmann::json_schema::json_validator;

const auto remote_cmd_res_timeout_seconds = 300;
const std::array<std::string, 3> TELEMETRY_RESERVED_KEYS = {{"connector_id"}};

Everest::Everest(std::string module_id_, const Config& config_, bool validate_data_with_schema,
                 std::shared_ptr<MQTTAbstraction> mqtt_abstraction, const std::string& telemetry_prefix,
                 bool telemetry_enabled) :
    mqtt_abstraction(mqtt_abstraction),
    config(config_),
    module_id(std::move(module_id_)),
    ready_received(false),
    ready_processed(false),
    remote_cmd_res_timeout(remote_cmd_res_timeout_seconds),
    validate_data_with_schema(validate_data_with_schema),
    mqtt_everest_prefix(mqtt_abstraction->get_everest_prefix()),
    mqtt_external_prefix(mqtt_abstraction->get_external_prefix()),
    telemetry_prefix(telemetry_prefix),
    telemetry_enabled(telemetry_enabled) {
    BOOST_LOG_FUNCTION();

    EVLOG_debug << "Initializing EVerest framework...";

    this->module_name = this->config.get_module_config().module_name;
    this->module_manifest = this->config.get_manifests()[this->module_name];
    this->module_classes = this->config.get_interfaces()[this->module_name];
    this->telemetry_config = this->config.get_telemetry_config();

    this->on_ready = nullptr;

    // setup error_manager_req_global if enabled + error_database + error_state_monitor
    if (this->module_manifest.contains("enable_global_errors") &&
        this->module_manifest.at("enable_global_errors").get<bool>()) {
        auto global_error_database = std::make_shared<error::ErrorDatabaseMap>();
        const error::ErrorManagerReqGlobal::SubscribeGlobalAllErrorsFunc subscribe_global_all_errors_func =
            [this](const error::ErrorCallback& callback, const error::ErrorCallback& clear_callback) {
                this->subscribe_global_all_errors(callback, clear_callback);
            };
        this->global_error_manager = std::make_shared<error::ErrorManagerReqGlobal>(
            std::make_shared<error::ErrorTypeMap>(this->config.get_error_map()), global_error_database,
            subscribe_global_all_errors_func);
        this->global_error_state_monitor = std::make_shared<error::ErrorStateMonitor>(global_error_database);
    } else {
        this->global_error_manager = nullptr;
        this->global_error_state_monitor = nullptr;
    }

    this->module_tier_mappings = config.get_module_3_tier_model_mappings(this->module_id);

    // setup error_managers, error_state_monitors, error_factories and error_databases for all implementations
    for (const std::string& impl : Config::keys(this->module_manifest.at("provides"))) {
        // setup shared database
        auto error_database = std::make_shared<error::ErrorDatabaseMap>();

        // setup error manager
        const std::string interface_name = this->module_manifest.at("provides").at(impl).at("interface");
        json interface_def = this->config.get_interface_definition(interface_name);
        std::list<std::string> allowed_error_types;
        for (const auto& error_namespace_it : interface_def["errors"].items()) {
            for (const auto& error_name_it : error_namespace_it.value().items()) {
                allowed_error_types.push_back(error_namespace_it.key() + "/" + error_name_it.key());
            }
        }
        const error::ErrorManagerImpl::PublishErrorFunc publish_raised_error = [this, impl](const error::Error& error) {
            this->publish_raised_error(impl, error);
        };
        const error::ErrorManagerImpl::PublishErrorFunc publish_cleared_error =
            [this, impl](const error::Error& error) { this->publish_cleared_error(impl, error); };
        this->impl_error_managers[impl] = std::make_shared<error::ErrorManagerImpl>(
            std::make_shared<error::ErrorTypeMap>(this->config.get_error_map()), error_database, allowed_error_types,
            publish_raised_error, publish_cleared_error);

        // setup error state monitor
        this->impl_error_state_monitors[impl] = std::make_shared<error::ErrorStateMonitor>(error_database);

        std::optional<Mapping> mapping;
        if (this->module_tier_mappings.has_value()) {
            const auto& module_tier_mapping = this->module_tier_mappings.value();
            // start with the module mapping and overwrite it (partially) with the implementation mapping
            mapping = module_tier_mapping.module;
            const auto impl_mapping = config.get_3_tier_model_mapping(this->module_id, impl);
            if (impl_mapping.has_value()) {
                if (mapping.has_value()) {
                    auto& mapping_value = mapping.value();
                    const auto& impl_mapping_value = impl_mapping.value();
                    if (mapping_value.evse != impl_mapping_value.evse) {
                        EVLOG_warning << fmt::format("Mapping value mismatch. {} ({}) evse ({}) != {} mapping evse "
                                                     "({}). Setting evse={}, please fix this in the config.",
                                                     this->module_id, this->module_name, mapping_value.evse, impl,
                                                     impl_mapping_value.evse, impl_mapping_value.evse);
                        mapping_value.evse = impl_mapping_value.evse;
                    }

                    if (not mapping_value.connector.has_value() and impl_mapping_value.connector.has_value()) {
                        mapping_value.connector = impl_mapping_value.connector;
                    }
                    if (mapping_value.connector.has_value() and impl_mapping_value.connector.has_value()) {
                        const auto& mapping_value_connector_value = mapping_value.connector.value();
                        const auto& impl_mapping_value_connector_value = impl_mapping_value.connector.value();
                        if (mapping_value_connector_value != impl_mapping_value_connector_value) {
                            EVLOG_warning
                                << fmt::format("Mapping value mismatch. {} ({}) connector ({}) != {} mapping connector "
                                               "({}). Setting connector={}, please fix this in the config.",
                                               this->module_id, this->module_name, mapping_value_connector_value, impl,
                                               impl_mapping_value_connector_value, impl_mapping_value_connector_value);
                        }
                        mapping_value.connector = impl_mapping_value_connector_value;
                    }

                } else {
                    EVLOG_info << "No module mapping, so using impl mapping here";
                    mapping = impl_mapping;
                }
            }
        }

        // setup error factory
        const ImplementationIdentifier default_origin(this->module_id, impl, mapping);
        this->error_factories[impl] = std::make_shared<error::ErrorFactory>(
            std::make_shared<error::ErrorTypeMap>(this->config.get_error_map()), default_origin);
    }

    // setup error_databases, error_managers and error_state_monitors for all requirements
    for (const Requirement& req : config.get_requirements(module_id)) {
        // setup shared database
        const std::shared_ptr<error::ErrorDatabaseMap> error_database = std::make_shared<error::ErrorDatabaseMap>();

        // setup error manager
        // clang-format off
        const auto& module_requires = this->module_manifest.at("requires");
        const std::string interface_name = module_requires.at(req.id).at("interface");
        // clang-format on
        if (module_requires.at(req.id).contains("ignore") &&
            module_requires.at(req.id).at("ignore").contains("errors") &&
            module_requires.at(req.id).at("ignore").at("errors").get<bool>()) {
            EVLOG_debug << "Ignoring errors for module " << req.id;
            continue;
        }
        const json interface_def = this->config.get_interface_definition(interface_name);
        std::list<std::string> allowed_error_types;
        for (const auto& error_namespace_it : interface_def.at("errors").items()) {
            for (const auto& error_name_it : error_namespace_it.value().items()) {
                allowed_error_types.push_back(error_namespace_it.key() + "/" + error_name_it.key());
            }
        }
        const error::ErrorManagerReq::SubscribeErrorFunc subscribe_error_func =
            [this, req](const error::ErrorType& type, const error::ErrorCallback& callback,
                        const error::ErrorCallback& clear_callback) {
                this->subscribe_error(req, type, callback, clear_callback);
            };
        this->req_error_managers[req] = std::make_shared<error::ErrorManagerReq>(
            std::make_shared<error::ErrorTypeMap>(this->config.get_error_map()), error_database, allowed_error_types,
            subscribe_error_func);

        // setup error state monitor
        this->req_error_state_monitors[req] = std::make_shared<error::ErrorStateMonitor>(error_database);
    }

    // register handler for global ready signal
    const auto handle_ready_wrapper = [this](const std::string&, const json& data) { this->handle_ready(data); };
    const auto everest_ready =
        std::make_shared<TypedHandler>(HandlerType::ExternalMQTT, std::make_shared<Handler>(handle_ready_wrapper));
    this->mqtt_abstraction->register_handler(fmt::format("{}ready", mqtt_everest_prefix), everest_ready, QOS::QOS2);

    this->publish_metadata();
}

void Everest::spawn_main_loop_thread() {
    BOOST_LOG_FUNCTION();
    // TODO: since the MQTT main loop has already been started before constructing this object, this is a no-op now

    this->main_loop_end = this->mqtt_abstraction->get_main_loop_future();
}

void Everest::wait_for_main_loop_end() {
    BOOST_LOG_FUNCTION();

    // FIXME (aw): check if mainloop has been started, simple assert for now
    assert(this->main_loop_end.valid());

    this->main_loop_end.get();
}

void Everest::heartbeat() {
    BOOST_LOG_FUNCTION();
    const auto heartbeat_topic = fmt::format("{}/heartbeat", this->config.mqtt_module_prefix(this->module_id));

    using namespace date;

    while (this->ready_received) {
        std::ostringstream now;
        now << date::utc_clock::now();
        this->mqtt_abstraction->publish(heartbeat_topic, json(now.str()), QOS::QOS0);
        std::this_thread::sleep_for(std::chrono::seconds(1));
    }
}

void Everest::publish_metadata() {
    BOOST_LOG_FUNCTION();

    const auto& module_name = this->config.get_module_name(this->module_id);
    const auto& manifest = this->config.get_manifests().at(module_name);

    json metadata = json({});
    metadata["module"] = module_name;
    if (manifest.contains("provides")) {
        metadata["provides"] = json({});

        for (const auto& provides : manifest.at("provides").items()) {
            metadata["provides"][provides.key()] = json({});
            metadata["provides"][provides.key()]["interface"] = provides.value().at("interface");
        }
    }

    const auto metadata_topic = fmt::format("{}/metadata", this->config.mqtt_module_prefix(this->module_id));

    this->mqtt_abstraction->publish(metadata_topic, metadata, QOS::QOS2);
}

void Everest::register_on_ready_handler(const std::function<void()>& handler) {
    BOOST_LOG_FUNCTION();

    this->on_ready = std::make_unique<std::function<void()>>(handler);
}

std::optional<ModuleTierMappings> Everest::get_3_tier_model_mapping() {
    return this->module_tier_mappings;
}

void Everest::check_code() {
    BOOST_LOG_FUNCTION();

    const json module_manifest = this->config.get_manifests().at(this->config.get_module_name(this->module_id));
    for (const auto& element : module_manifest.at("provides").items()) {
        const auto& impl_id = element.key();
        const auto& impl_manifest = element.value();
        const auto interface_definition = this->config.get_interface_definition(impl_manifest.at("interface"));

        std::set<std::string> cmds_not_registered;
        std::set<std::string> impl_manifest_cmds_set;
        if (interface_definition.contains("cmds")) {
            impl_manifest_cmds_set = Config::keys(interface_definition.at("cmds"));
        }
        const std::set<std::string> registered_cmds_set = this->registered_cmds[impl_id];

        std::set_difference(impl_manifest_cmds_set.begin(), impl_manifest_cmds_set.end(), registered_cmds_set.begin(),
                            registered_cmds_set.end(), std::inserter(cmds_not_registered, cmds_not_registered.end()));

        if (!cmds_not_registered.empty()) {
            EVLOG_AND_THROW(EverestApiError(fmt::format(
                "{} does not provide all cmds listed in manifest! Missing cmd(s): [{}]",
                this->config.printable_identifier(module_id, impl_id), fmt::join(cmds_not_registered, " "))));
        }
    }
}

bool Everest::connect() {
    BOOST_LOG_FUNCTION();

    return this->mqtt_abstraction->connect();
}

void Everest::disconnect() {
    BOOST_LOG_FUNCTION();

    this->mqtt_abstraction->disconnect();
}

json Everest::call_cmd(const Requirement& req, const std::string& cmd_name, json json_args) {
    BOOST_LOG_FUNCTION();

    // resolve requirement
    const auto& connections = this->config.resolve_requirement(this->module_id, req.id);
    const auto& connection = connections.at(req.index);

    // extract manifest definition of this command
    const json cmd_definition = get_cmd_definition(connection.module_id, connection.implementation_id, cmd_name, true);

    const json return_type = cmd_definition.at("result").at("type");

    std::set<std::string> arg_names = Config::keys(json_args);

    // check args against manifest
    if (this->validate_data_with_schema) {
        if (cmd_definition.at("arguments").size() != json_args.size()) {
            EVLOG_AND_THROW(EverestApiError(
                fmt::format("Call to {}->{}({}): Argument count does not match manifest!",
                            this->config.printable_identifier(connection.module_id, connection.implementation_id),
                            cmd_name, fmt::join(arg_names, ", "))));
        }

        std::set<std::string> unknown_arguments;
        std::set<std::string> cmd_arguments;
        if (cmd_definition.contains("arguments")) {
            cmd_arguments = Config::keys(cmd_definition.at("arguments"));
        }

        std::set_difference(arg_names.begin(), arg_names.end(), cmd_arguments.begin(), cmd_arguments.end(),
                            std::inserter(unknown_arguments, unknown_arguments.end()));

        if (!unknown_arguments.empty()) {
            EVLOG_AND_THROW(EverestApiError(fmt::format(
                "Call to {}->{}({}): Argument names do not match manifest: {} != {}!",
                this->config.printable_identifier(connection.module_id, connection.implementation_id), cmd_name,
                fmt::join(arg_names, ","), fmt::join(arg_names, ","), fmt::join(cmd_arguments, ","))));
        }
    }

    if (this->validate_data_with_schema) {
        for (const auto& arg_name : arg_names) {
            try {
                json_validator validator(
                    [this](const json_uri& uri, json& schema) { this->config.ref_loader(uri, schema); },
                    format_checker);
                validator.set_root_schema(cmd_definition.at("arguments").at(arg_name));
                validator.validate(json_args.at(arg_name));
            } catch (const std::exception& e) {
                EVLOG_AND_THROW(EverestApiError(fmt::format(
                    "Call to {}->{}({}): Argument '{}' with value '{}' could not be validated with schema: {}",
                    this->config.printable_identifier(connection.module_id, connection.implementation_id), cmd_name,
                    fmt::join(arg_names, ","), arg_name, json_args.at(arg_name).dump(2), e.what())));
            }
        }
    }

    const std::string call_id = boost::uuids::to_string(boost::uuids::random_generator()());

    std::promise<CmdResult> res_promise;
    std::future<CmdResult> res_future = res_promise.get_future();

    const auto res_handler = [this, &res_promise, call_id, connection, cmd_name, return_type](const std::string&,
                                                                                              json data) {
        const auto& data_id = data.at("id");
        if (data_id != call_id) {
            EVLOG_debug << fmt::format("RES: data_id != call_id ({} != {})", data_id, call_id);
            return;
        }

<<<<<<< HEAD
        if (data.contains("error")) {
            EVLOG_error << fmt::format(
                "{}: {} during command call: {}->{}()", data.at("error").at("event").get<std::string>(),
                data.at("error").at("msg"),
                this->config.printable_identifier(connection.at("module_id"), connection.at("implementation_id")),
                cmd_name);
            res_promise.set_value(CmdResult{std::nullopt, data.at("error")});
        } else {
            EVLOG_verbose << fmt::format(
                "Incoming res {} for {}->{}()", data_id,
                this->config.printable_identifier(connection.at("module_id"), connection.at("implementation_id")),
                cmd_name);
=======
        EVLOG_verbose << fmt::format(
            "Incoming res {} for {}->{}()", data_id,
            this->config.printable_identifier(connection.module_id, connection.implementation_id), cmd_name);
>>>>>>> 3826ca86

            res_promise.set_value(CmdResult{std::move(data["retval"]), std::nullopt});
        }
    };

    const auto cmd_topic =
        fmt::format("{}/cmd", this->config.mqtt_prefix(connection.module_id, connection.implementation_id));

    const std::shared_ptr<TypedHandler> res_token =
        std::make_shared<TypedHandler>(cmd_name, call_id, HandlerType::Result, std::make_shared<Handler>(res_handler));
    this->mqtt_abstraction->register_handler(cmd_topic, res_token, QOS::QOS2);

    const json cmd_publish_data =
        json::object({{"name", cmd_name},
                      {"type", "call"},
                      {"data", json::object({{"id", call_id}, {"args", json_args}, {"origin", this->module_id}})}});

    this->mqtt_abstraction->publish(cmd_topic, cmd_publish_data, QOS::QOS2);

    // wait for result future
    const std::chrono::time_point<std::chrono::steady_clock> res_wait =
        std::chrono::steady_clock::now() + this->remote_cmd_res_timeout;
    std::future_status res_future_status;
    do {
        res_future_status = res_future.wait_until(res_wait);
    } while (res_future_status == std::future_status::deferred);

    CmdResult result;
    if (res_future_status == std::future_status::timeout) {
<<<<<<< HEAD
        result.error = CmdResultError{
            CmdEvent::Timeout,
            fmt::format("Timeout while waiting for result of {}->{}()",
                        this->config.printable_identifier(connection["module_id"], connection["implementation_id"]),
                        cmd_name)};
=======
        EVLOG_AND_THROW(EverestTimeoutError(fmt::format(
            "Timeout while waiting for result of {}->{}()",
            this->config.printable_identifier(connection.module_id, connection.implementation_id), cmd_name)));
>>>>>>> 3826ca86
    }
    if (res_future_status == std::future_status::ready) {
        result = res_future.get();
    }
    this->mqtt_abstraction->unregister_handler(cmd_topic, res_token);

    if (result.error.has_value()) {
        const auto& error = result.error.value();
        const auto error_message = fmt::format("{}", error.msg);
        switch (error.event) {
        case CmdEvent::HandlerException:
            throw HandlerException(error_message);
        case CmdEvent::Timeout:
            throw CmdTimeout(error_message);
        default:
            throw CmdError(fmt::format("{}: {}", conversions::cmd_event_to_string(error.event), error.msg));
        }
    }

    if (not result.result.has_value()) {
        throw CmdError("Command did not return result");
    }

    return result.result.value();
}

void Everest::publish_var(const std::string& impl_id, const std::string& var_name, json value) {
    BOOST_LOG_FUNCTION();

    // check arguments
    if (this->validate_data_with_schema) {
        const auto impl_intf = this->config.get_interface_definitions().at(this->module_classes.at(impl_id));

        if (!module_manifest.at("provides").contains(impl_id)) {
            EVLOG_AND_THROW(EverestApiError(
                fmt::format("Implementation '{}' not declared in manifest of module '{}'!", impl_id, this->module_id)));
        }

        if (!impl_intf.at("vars").contains(var_name)) {
            EVLOG_AND_THROW(
                EverestApiError(fmt::format("{} does not declare var '{}' in manifest!",
                                            this->config.printable_identifier(this->module_id, impl_id), var_name)));
        }

        // validate var contents before publishing
        const auto var_definition = impl_intf.at("vars").at(var_name);
        try {
            json_validator validator(
                [this](const json_uri& uri, json& schema) { this->config.ref_loader(uri, schema); }, format_checker);
            validator.set_root_schema(var_definition);
            validator.validate(value);
        } catch (const std::exception& e) {
            EVLOG_AND_THROW(EverestApiError(fmt::format(
                "Publish var of {} with variable name '{}' with value: {}\ncould not be validated with schema: {}",
                this->config.printable_identifier(this->module_id, impl_id), var_name, value.dump(2), e.what())));
        }
    }

    const auto var_topic = fmt::format("{}/var", this->config.mqtt_prefix(this->module_id, impl_id));

    const json var_publish_data = {{"name", var_name}, {"data", value}};

    // FIXME(kai): implement an efficient way of choosing qos for each variable
    this->mqtt_abstraction->publish(var_topic, var_publish_data, QOS::QOS2);
}

void Everest::subscribe_var(const Requirement& req, const std::string& var_name, const JsonCallback& callback) {
    BOOST_LOG_FUNCTION();

    EVLOG_debug << fmt::format("subscribing to var: {}:{}", req.id, var_name);

    // resolve requirement
    const auto& connections = this->config.resolve_requirement(this->module_id, req.id);
    const auto& connection = connections.at(req.index);

    const auto requirement_module_id = connection.module_id;
    const auto module_name = this->config.get_module_name(requirement_module_id);
    const auto requirement_impl_id = connection.implementation_id;
    const auto requirement_impl_manifest = this->config.get_interface_definitions().at(
        this->config.get_interfaces().at(module_name).at(requirement_impl_id));

    if (!requirement_impl_manifest.at("vars").contains(var_name)) {
        EVLOG_AND_THROW(EverestApiError(
            fmt::format("{}->{}: Variable not defined in manifest!",
                        this->config.printable_identifier(requirement_module_id, requirement_impl_id), var_name)));
    }

    const auto requirement_manifest_vardef = requirement_impl_manifest.at("vars").at(var_name);

    const auto handler = [this, requirement_module_id, requirement_impl_id, requirement_manifest_vardef, var_name,
                          callback](const std::string&, json const& data) {
        EVLOG_verbose << fmt::format(
            "Incoming {}->{}", this->config.printable_identifier(requirement_module_id, requirement_impl_id), var_name);

        if (this->validate_data_with_schema) {
            // check data and ignore it if not matching (publishing it should have been prohibited already)
            try {
                json_validator validator(
                    [this](const json_uri& uri, json& schema) { this->config.ref_loader(uri, schema); },
                    format_checker);
                validator.set_root_schema(requirement_manifest_vardef);
                validator.validate(data);
            } catch (const std::exception& e) {
                EVLOG_warning << fmt::format("Ignoring incoming var '{}' because not matching manifest schema: {}",
                                             var_name, e.what());
                return;
            }
        }

        callback(data);
    };

    const auto var_topic = fmt::format("{}/var", this->config.mqtt_prefix(requirement_module_id, requirement_impl_id));

    // TODO(kai): multiple subscription should be perfectly fine here!
    const std::shared_ptr<TypedHandler> token =
        std::make_shared<TypedHandler>(var_name, HandlerType::SubscribeVar, std::make_shared<Handler>(handler));
    this->mqtt_abstraction->register_handler(var_topic, token, QOS::QOS2);
}

void Everest::subscribe_error(const Requirement& req, const error::ErrorType& error_type,
                              const error::ErrorCallback& raise_callback, const error::ErrorCallback& clear_callback) {
    BOOST_LOG_FUNCTION();

    EVLOG_debug << fmt::format("subscribing to error: {}:{}", req.id, error_type);

    // resolve requirement
    const auto& connections = this->config.resolve_requirement(this->module_id, req.id);
    const auto& connection = connections.at(req.index);

    const std::string requirement_module_id = connection.module_id;
    const std::string module_name = this->config.get_module_name(requirement_module_id);
    const std::string requirement_impl_id = connection.implementation_id;
    const json requirement_impl_if = this->config.get_interface_definitions().at(
        this->config.get_interfaces().at(module_name).at(requirement_impl_id));

    // check if requirement is allowed to publish this error_type
    // split error_type at '/'
    const std::size_t pos = error_type.find('/');
    if (pos == std::string::npos) {
        EVLOG_error << fmt::format("Error type {} is not valid, ignore subscription", error_type);
        return;
    }
    const std::string error_type_namespace = error_type.substr(0, pos);
    const std::string error_type_name = error_type.substr(pos + 1);
    if (!requirement_impl_if.contains("errors") || !requirement_impl_if.at("errors").contains(error_type_namespace) ||
        !requirement_impl_if.at("errors").at(error_type_namespace).contains(error_type_name)) {
        EVLOG_error << fmt::format("{}: Error {} not listed in interface, ignore subscription!",
                                   this->config.printable_identifier(requirement_module_id, requirement_impl_id),
                                   error_type);
        return;
    }

    const auto error_handler = [this, requirement_module_id, requirement_impl_id, error_type, raise_callback,
                                clear_callback](const std::string&, json const& data) {
        auto error = data.get<error::Error>();
        if (error.type != error_type) {
            // error type doesn't match, ignoring
            return;
        }

        switch (error.state) {
        case error::State::Active:
            EVLOG_debug << fmt::format("Incoming error {}->{}",
                                       this->config.printable_identifier(requirement_module_id, requirement_impl_id),
                                       error_type);

            raise_callback(error);
            break;
        case error::State::ClearedByModule:
        case error::State::ClearedByReboot:
            EVLOG_debug << fmt::format("Error cleared {}->{}",
                                       this->config.printable_identifier(requirement_module_id, requirement_impl_id),
                                       error_type);
            clear_callback(error);
            break;
        }
    };

    const std::string error_topic =
        fmt::format("{}/error", this->config.mqtt_prefix(requirement_module_id, requirement_impl_id));

    const std::shared_ptr<TypedHandler> error_token = std::make_shared<TypedHandler>(
        error_type, HandlerType::SubscribeError, std::make_shared<Handler>(error_handler));

    this->mqtt_abstraction->register_handler(error_topic, error_token, QOS::QOS2);
}

std::shared_ptr<error::ErrorManagerImpl> Everest::get_error_manager_impl(const std::string& impl_id) {
    if (this->impl_error_managers.find(impl_id) == this->impl_error_managers.end()) {
        EVLOG_error << fmt::format("Error manager for {} not found!", impl_id);
        return nullptr;
    }
    return this->impl_error_managers.at(impl_id);
}

std::shared_ptr<error::ErrorStateMonitor> Everest::get_error_state_monitor_impl(const std::string& impl_id) {
    if (this->impl_error_state_monitors.find(impl_id) == this->impl_error_state_monitors.end()) {
        EVLOG_error << fmt::format("Error state monitor for {} not found!", impl_id);
        return nullptr;
    }
    return this->impl_error_state_monitors.at(impl_id);
}

std::shared_ptr<error::ErrorFactory> Everest::get_error_factory(const std::string& impl_id) {
    if (this->error_factories.find(impl_id) == this->error_factories.end()) {
        EVLOG_error << fmt::format("Error factory for {} not found!", impl_id);
        return nullptr;
    }
    return this->error_factories.at(impl_id);
}

std::shared_ptr<error::ErrorManagerReq> Everest::get_error_manager_req(const Requirement& req) {
    if (this->req_error_managers.find(req) == this->req_error_managers.end()) {
        throw std::runtime_error(fmt::format("Error manager for {} not found", req.id));
    }
    return this->req_error_managers.at(req);
}

std::shared_ptr<error::ErrorStateMonitor> Everest::get_error_state_monitor_req(const Requirement& req) {
    if (this->req_error_state_monitors.find(req) == this->req_error_state_monitors.end()) {
        EVLOG_error << fmt::format("Error state monitor for {} not found!", req.id);
        return nullptr;
    }
    return this->req_error_state_monitors.at(req);
}

std::shared_ptr<error::ErrorManagerReqGlobal> Everest::get_global_error_manager() const {
    if (this->global_error_manager == nullptr) {
        EVLOG_warning << "This module has no global_error_manager, returning nullptr";
    }
    return this->global_error_manager;
}

std::shared_ptr<error::ErrorStateMonitor> Everest::get_global_error_state_monitor() const {
    if (this->global_error_state_monitor == nullptr) {
        EVLOG_warning << "This module has no global_error_state_monitor, returning nullptr";
    }
    return this->global_error_state_monitor;
}

void Everest::subscribe_global_all_errors(const error::ErrorCallback& raise_callback,
                                          const error::ErrorCallback& clear_callback) {
    BOOST_LOG_FUNCTION();

    EVLOG_debug << fmt::format("subscribing to all errors");

    if (not this->config.get_module_info(this->module_id).global_errors_enabled) {
        EVLOG_error << fmt::format("Module {} is not allowed to subscribe to all errors, ignore subscription",
                                   this->config.printable_identifier(this->module_id));
        return;
    }

    const auto error_handler = [this, raise_callback, clear_callback](const std::string&, json const& data) {
        error::Error error = data.get<error::Error>();
        switch (error.state) {
        case error::State::Active:
            EVLOG_debug << fmt::format(
                "Incoming error {}->{}",
                this->config.printable_identifier(error.origin.module_id, error.origin.implementation_id), error.type);
            raise_callback(error);
            break;
        case error::State::ClearedByModule:
        case error::State::ClearedByReboot:
            EVLOG_debug << fmt::format(
                "Incoming error cleared {}->{}",
                this->config.printable_identifier(error.origin.module_id, error.origin.implementation_id), error.type);
            clear_callback(error);
            break;
        }
    };

    for (const auto& [module_id, module_name] : this->config.get_module_names()) {
        const json provides = this->config.get_manifests().at(module_name).at("provides");
        for (const auto& impl : provides.items()) {
            const std::string& impl_id = impl.key();
            const std::string error_topic = fmt::format("{}/error", this->config.mqtt_prefix(module_id, impl_id));
            const std::shared_ptr<TypedHandler> error_token =
                std::make_shared<TypedHandler>(HandlerType::SubscribeError, std::make_shared<Handler>(error_handler));
            this->mqtt_abstraction->register_handler(error_topic, error_token, QOS::QOS2);
        }
    }
}

void Everest::publish_raised_error(const std::string& impl_id, const error::Error& error) {
    BOOST_LOG_FUNCTION();

    const auto error_topic = fmt::format("{}/error", this->config.mqtt_prefix(this->module_id, impl_id));

    this->mqtt_abstraction->publish(error_topic, json(error), QOS::QOS2);
}

void Everest::publish_cleared_error(const std::string& impl_id, const error::Error& error) {
    BOOST_LOG_FUNCTION();

    const auto error_topic = fmt::format("{}/error", this->config.mqtt_prefix(this->module_id, impl_id));

    this->mqtt_abstraction->publish(error_topic, json(error), QOS::QOS2);
}

void Everest::external_mqtt_publish(const std::string& topic, const std::string& data) {
    BOOST_LOG_FUNCTION();
    check_external_mqtt();
    this->mqtt_abstraction->publish(fmt::format("{}{}", this->mqtt_external_prefix, topic), data);
}

UnsubscribeToken Everest::provide_external_mqtt_handler(const std::string& topic, const StringHandler& handler) {
    BOOST_LOG_FUNCTION();
    const auto external_topic = check_external_mqtt(topic);
    return create_external_handler(
        topic, external_topic, [handler, external_topic](const std::string&, json const& data) {
            EVLOG_verbose << fmt::format("Incoming external mqtt data for topic '{}'...", external_topic);
            if (!data.is_string()) {
                EVLOG_AND_THROW(
                    EverestInternalError("External mqtt result is not a string (that should never happen)"));
            }
            handler(data.get<std::string>());
        });
}

UnsubscribeToken Everest::provide_external_mqtt_handler(const std::string& topic, const StringPairHandler& handler) {
    BOOST_LOG_FUNCTION();
    const auto external_topic = check_external_mqtt(topic);
    return create_external_handler(topic, external_topic, [handler](const std::string& topic, const json& data) {
        EVLOG_verbose << fmt::format("Incoming external mqtt data for topic '{}'...", topic);
        const std::string data_s = (data.is_string()) ? std::string(data) : data.dump();
        handler(topic, data_s);
    });
}

void Everest::telemetry_publish(const std::string& topic, const std::string& data) {
    BOOST_LOG_FUNCTION();

    this->mqtt_abstraction->publish(fmt::format("{}{}", this->telemetry_prefix, topic), data);
}

void Everest::telemetry_publish(const std::string& category, const std::string& subcategory, const std::string& type,
                                const TelemetryMap& telemetry) {
    BOOST_LOG_FUNCTION();

    if (!this->telemetry_enabled || !this->telemetry_config.has_value()) {
        // telemetry not enabled for this module instance in config
        return;
    }
    const int id = telemetry_config->id;
    const std::string id_string = std::to_string(id);
    auto telemetry_data =
        json::object({{"timestamp", Date::to_rfc3339(date::utc_clock::now())}, {"connector_id", id}, {"type", type}});

    for (auto&& [key, entry] : telemetry) {
        if (std::any_of(TELEMETRY_RESERVED_KEYS.begin(), TELEMETRY_RESERVED_KEYS.end(),
                        [&key_ = key](const auto& element) { return element == key_; })) {
            EVLOG_warning << "Telemetry key " << key << " is reserved and will be overwritten.";
        } else {
            json data;
            std::visit([&data](auto& value) { data = value; }, entry);
            telemetry_data[key] = data;
        }
    }
    const std::string topic = category + "/" + id_string + "/" + subcategory;
    this->telemetry_publish(topic, telemetry_data.dump());
}

void Everest::signal_ready() {
    BOOST_LOG_FUNCTION();

    const auto ready_topic = fmt::format("{}/ready", this->config.mqtt_module_prefix(this->module_id));

    this->mqtt_abstraction->publish(ready_topic, json(true), QOS::QOS2);
}

void Everest::ensure_ready() const {
    /// When calling this we actually expect that `ready_processed` is true.
    while (!ready_processed) { // In C++20 we might mark it as [[unlikely]]
        EVLOG_warning << "Module has not processed `ready` yet.";
        std::this_thread::sleep_for(std::chrono::milliseconds(100));
    }
}

///
/// \brief Ready handler for global readyness (e.g. all modules are ready now).
/// This will called when receiving the global ready signal from manager.
///
void Everest::handle_ready(const json& data) {
    BOOST_LOG_FUNCTION();

    EVLOG_debug << fmt::format("handle_ready: {}", data.dump());

    bool ready = false;

    if (data.is_boolean()) {
        ready = data.get<bool>();
    }

    // ignore non-truish ready signals
    if (!ready) {
        return;
    }

    if (this->ready_received) {
        EVLOG_warning << "Ignoring repeated everest ready signal (possibly triggered by "
                         "restarting a standalone module)!";
        return;
    }

    this->ready_received = true;

    // call module ready handler
    EVLOG_debug << "Framework now ready to process events, calling module ready handler";
    if (this->on_ready != nullptr) {
        const auto on_ready_handler = *on_ready;
        on_ready_handler();
    }

    this->ready_processed = true;

    // TODO(kai): make heartbeat interval configurable, disable it completely until then
    // this->heartbeat_thread = std::thread(&Everest::heartbeat, this);
}

void Everest::provide_cmd(const std::string& impl_id, const std::string& cmd_name, const JsonCommand& handler) {
    BOOST_LOG_FUNCTION();

    // extract manifest definition of this command
    const json cmd_definition = get_cmd_definition(this->module_id, impl_id, cmd_name, false);

    if (this->registered_cmds.count(impl_id) != 0 && this->registered_cmds.at(impl_id).count(cmd_name) != 0) {
        EVLOG_AND_THROW(EverestApiError(fmt::format(
            "{}->{}(...): Handler for this cmd already registered (you can not register a cmd handler twice)!",
            this->config.printable_identifier(this->module_id, impl_id), cmd_name)));
    }

    const auto cmd_topic = fmt::format("{}/cmd", this->config.mqtt_prefix(this->module_id, impl_id));

    // define command wrapper
    const auto wrapper = [this, cmd_topic, impl_id, cmd_name, handler, cmd_definition](const std::string&, json data) {
        BOOST_LOG_FUNCTION();

        std::set<std::string> arg_names;
        if (cmd_definition.contains("arguments")) {
            arg_names = Config::keys(cmd_definition.at("arguments"));
        }

        EVLOG_verbose << fmt::format("Incoming {}->{}({}) for <handler>",
                                     this->config.printable_identifier(this->module_id, impl_id), cmd_name,
                                     fmt::join(arg_names, ","));

        json res_data = json({});
        try {
            res_data["id"] = data.at("id");
        } catch (const json::exception& e) {
            throw CmdError("Command did not contain id");
        }
        std::optional<CmdResultError> error;

        // check data and ignore it if not matching (publishing it should have
        // been prohibited already)
        if (this->validate_data_with_schema) {
            try {
                for (const auto& arg_name : arg_names) {
                    if (!data.at("args").contains(arg_name)) {
                        EVLOG_AND_THROW(std::invalid_argument(
                            fmt::format("Missing argument {} for {}!", arg_name,
                                        this->config.printable_identifier(this->module_id, impl_id))));
                    }
                    json_validator validator(
                        [this](const json_uri& uri, json& schema) { this->config.ref_loader(uri, schema); },
                        format_checker);
                    validator.set_root_schema(cmd_definition.at("arguments").at(arg_name));
                    validator.validate(data.at("args").at(arg_name));
                }
            } catch (const std::exception& e) {
                EVLOG_warning << fmt::format("Ignoring incoming cmd '{}' because not matching manifest schema: {}",
                                             cmd_name, e.what());
                error = CmdResultError{CmdEvent::SchemaValidationFailed, e.what()};
            }
        }

        // publish results

        // call real cmd handler
        try {
            if (not error.has_value()) {
                res_data["retval"] = handler(data.at("args"));
            }
        } catch (const std::exception& e) {
            EVLOG_error << fmt::format("Exception during handling of: {}->{}({}): {}",
                                       this->config.printable_identifier(this->module_id, impl_id), cmd_name,
                                       fmt::join(arg_names, ","), e.what());
            error = CmdResultError{CmdEvent::HandlerException, e.what(), std::current_exception()};
        } catch (...) {
            EVLOG_error << fmt::format("Unknown exception during handling of: {}->{}({})",
                                       this->config.printable_identifier(this->module_id, impl_id), cmd_name,
                                       fmt::join(arg_names, ","));
            error = CmdResultError{CmdEvent::HandlerException, "Unknown exception", std::current_exception()};
        }

        // check retval against manifest
        if (not error.has_value() && this->validate_data_with_schema) {
            try {
                // only use validator on non-null return types
                if (!(res_data.at("retval").is_null() &&
                      (!cmd_definition.contains("result") || cmd_definition.at("result").is_null()))) {
                    json_validator validator(
                        [this](const json_uri& uri, json& schema) { this->config.ref_loader(uri, schema); },
                        format_checker);
                    validator.set_root_schema(cmd_definition.at("result"));
                    validator.validate(res_data.at("retval"));
                }

            } catch (const std::exception& e) {
                EVLOG_warning << fmt::format("Ignoring return value of cmd '{}' because the validation of the result "
                                             "failed: {}\ndefinition: {}\ndata: {}",
                                             cmd_name, e.what(), cmd_definition, res_data);
                error = CmdResultError{CmdEvent::SchemaValidationFailed, e.what()};
            }
        }

        res_data["origin"] = this->module_id;
        if (error.has_value()) {
            res_data["error"] = error.value();
        }

        const json res_publish_data = json::object({{"name", cmd_name}, {"type", "result"}, {"data", res_data}});

        this->mqtt_abstraction->publish(cmd_topic, res_publish_data);

        // re-throw exception caught in handler
        if (error.has_value()) {
            auto err = error.value();
            if (err.event == CmdEvent::HandlerException) {
                if (err.ex) {
                    std::rethrow_exception(err.ex);
                } else {
                    throw std::runtime_error("Unknown exception during cmd handling");
                }
            }
        }
    };

    const auto typed_handler =
        std::make_shared<TypedHandler>(cmd_name, HandlerType::Call, std::make_shared<Handler>(wrapper));
    this->mqtt_abstraction->register_handler(cmd_topic, typed_handler, QOS::QOS2);

    // this list of registered cmds will be used later on to check if all cmds
    // defined in manifest are provided by code
    this->registered_cmds[impl_id].insert(cmd_name);
}

void Everest::provide_cmd(const cmd& cmd) {
    BOOST_LOG_FUNCTION();

    const auto impl_id = cmd.impl_id;
    const auto cmd_name = cmd.cmd_name;
    const auto handler = cmd.cmd;
    const auto arg_types = cmd.arg_types;
    const auto return_type = cmd.return_type;

    // extract manifest definition of this command
    json cmd_definition = get_cmd_definition(this->module_id, impl_id, cmd_name, false);

    std::set<std::string> arg_names;
    for (const auto& arg_type : arg_types) {
        arg_names.insert(arg_type.first);
    }

    // check arguments of handler against manifest
    if (cmd_definition.at("arguments").size() != arg_types.size()) {
        EVLOG_AND_THROW(EverestApiError(fmt::format(
            "{}->{}({}): Argument count of cmd handler does not match manifest!",
            this->config.printable_identifier(this->module_id, impl_id), cmd_name, fmt::join(arg_names, ","))));
    }

    std::set<std::string> unknown_arguments;
    std::set<std::string> cmd_arguments;
    if (cmd_definition.contains("arguments")) {
        cmd_arguments = Config::keys(cmd_definition.at("arguments"));
    }

    std::set_difference(arg_names.begin(), arg_names.end(), cmd_arguments.begin(), cmd_arguments.end(),
                        std::inserter(unknown_arguments, unknown_arguments.end()));

    if (!unknown_arguments.empty()) {
        EVLOG_AND_THROW(EverestApiError(
            fmt::format("{}->{}({}): Argument names of cmd handler do not match manifest: {} != {}!",
                        this->config.printable_identifier(this->module_id, impl_id), cmd_name,
                        fmt::join(arg_names, ","), fmt::join(arg_names, ","), fmt::join(cmd_arguments, ","))));
    }

    const std::string arg_name = check_args(arg_types, cmd_definition.at("arguments"));

    if (!arg_name.empty()) {
        EVLOG_AND_THROW(EverestApiError(fmt::format(
            "{}->{}({}): Cmd handler argument type '{}' for '{}' does not match manifest type '{}'!",
            this->config.printable_identifier(this->module_id, impl_id), cmd_name, fmt::join(arg_names, ","),
            fmt::join(arg_types.at(arg_name), ","), arg_name, cmd_definition.at("arguments").at(arg_name).at("type"))));
    }

    // validate return value annotations
    if (!check_arg(return_type, cmd_definition.at("result"))) {
        // FIXME (aw): this gives more output EVLOG(error) << oss.str(); than the EVTHROW, why?
        EVLOG_AND_THROW(EverestApiError(
            fmt::format("{}->{}({}): Cmd handler return type '{}' does not match manifest type '{}'!",
                        this->config.printable_identifier(this->module_id, impl_id), cmd_name,
                        fmt::join(arg_names, ","), fmt::join(return_type, ","), cmd_definition.at("result"))));
    }

    return this->provide_cmd(impl_id, cmd_name, [handler](json data) {
        // call cmd handlers (handle async or normal handlers being both:
        // methods or functions)
        // FIXME (aw): this behaviour needs to be checked, i.e. how to distinguish in json between no value and null?
        return handler(std::move(data)).value_or(nullptr);
    });
}

json Everest::get_cmd_definition(const std::string& module_id, const std::string& impl_id, const std::string& cmd_name,
                                 bool is_call) {
    BOOST_LOG_FUNCTION();

    const auto& module_name = this->config.get_module_name(module_id);
    const auto& cmds = this->config.get_module_cmds(module_name, impl_id);

    if (!this->config.module_provides(module_name, impl_id)) {
        if (!is_call) {
            EVLOG_AND_THROW(EverestApiError(fmt::format(
                "Module {} tries to provide implementation '{}' not declared in manifest!", module_name, impl_id)));
        } else {
            EVLOG_AND_THROW(EverestApiError(
                fmt::format("{} tries to call command '{}' of implementation '{}' not declared in manifest of {}",
                            this->config.printable_identifier(module_id), cmd_name, impl_id, module_name)));
        }
    }

    if (!cmds.contains(cmd_name)) {
        const std::string intf =
            this->config.get_manifests().at(module_name).at("provides").at(impl_id).at("interface");
        if (!is_call) {
            EVLOG_AND_THROW(
                EverestApiError(fmt::format("{} tries to provide cmd '{}' not declared in its interface {}!",
                                            this->config.printable_identifier(module_id, impl_id), cmd_name, intf)));
        } else {
            EVLOG_AND_THROW(EverestApiError(fmt::format("{} tries to call cmd '{}' not declared in interface {} of {}!",
                                                        this->config.printable_identifier(module_id), cmd_name, intf,
                                                        this->config.printable_identifier(module_id, impl_id))));
        }
    }

    return cmds.at(cmd_name);
}

json Everest::get_cmd_definition(const std::string& module_id, const std::string& impl_id,
                                 const std::string& cmd_name) {
    BOOST_LOG_FUNCTION();

    return get_cmd_definition(module_id, impl_id, cmd_name, false);
}

bool Everest::is_telemetry_enabled() {
    BOOST_LOG_FUNCTION();
    return (this->telemetry_enabled && this->telemetry_config.has_value());
}

std::string Everest::check_args(const Arguments& func_args, json manifest_args) {
    BOOST_LOG_FUNCTION();

    for (const auto& func_arg : func_args) {
        const auto arg_name = func_arg.first;
        const auto arg_types = func_arg.second;

        if (!check_arg(arg_types, manifest_args.at(arg_name))) {
            return arg_name;
        }
    }

    return {};
}

bool Everest::check_arg(ArgumentType arg_types, json manifest_arg) {
    BOOST_LOG_FUNCTION();

    // FIXME (aw): the error messages here need to be taken into the
    //             correct context!

    const auto& manifest_arg_type = manifest_arg.at("type");

    if (manifest_arg_type.is_string()) {
        if (manifest_arg_type == "null") {
            // arg_types should be empty if the type is null (void)
            if (arg_types.size()) {
                EVLOG_error << "expeceted 'null' type, but got another type";
                return false;
            }
            return true;
        }
        // direct comparison
        // FIXME (aw): arg_types[0] access should be checked, otherwise core dumps
        if (arg_types[0] != manifest_arg_type) {
            EVLOG_error << fmt::format("types do not match: {} != {}", arg_types[0], manifest_arg_type);
            return false;
        }
        return true;
    }

    for (std::size_t i = 0; i < arg_types.size(); i++) {
        if (arg_types[i] != manifest_arg_type.at(i)) {
            EVLOG_error << fmt::format("types do not match: {} != {}", arg_types[i], manifest_arg_type.at(i));
            return false;
        }
    }
    return true;
}

void Everest::check_external_mqtt() {
    // check if external mqtt is enabled
    if (!module_manifest.contains("enable_external_mqtt") && !module_manifest["enable_external_mqtt"]) {
        EVLOG_AND_THROW(EverestApiError(fmt::format("Module {} tries to provide an external MQTT handler, but didn't "
                                                    "set 'enable_external_mqtt' to 'true' in its manifest",
                                                    config.printable_identifier(module_id))));
    }
}

std::string Everest::check_external_mqtt(const std::string& topic) {
    check_external_mqtt();
    return fmt::format("{}{}", mqtt_external_prefix, topic);
}

UnsubscribeToken Everest::create_external_handler(const std::string& topic, const std::string& external_topic,
                                                  const StringPairHandler& handler) {
    const auto token = std::make_shared<TypedHandler>(HandlerType::ExternalMQTT, std::make_shared<Handler>(handler));
    mqtt_abstraction->register_handler(external_topic, token, QOS::QOS0);
    return [this, topic, token]() { this->mqtt_abstraction->unregister_handler(topic, token); };
}

std::optional<Mapping> get_impl_mapping(std::optional<ModuleTierMappings> module_tier_mappings,
                                        const std::string& impl_id) {
    if (not module_tier_mappings.has_value()) {
        return std::nullopt;
    }
    const auto& mapping = module_tier_mappings.value();
    if (mapping.implementations.find(impl_id) == mapping.implementations.end()) {
        // if no specific implementation mapping is given, use the module mapping
        return mapping.module;
    }
    return mapping.implementations.at(impl_id);
}
} // namespace Everest<|MERGE_RESOLUTION|>--- conflicted
+++ resolved
@@ -372,24 +372,17 @@
             return;
         }
 
-<<<<<<< HEAD
         if (data.contains("error")) {
             EVLOG_error << fmt::format(
                 "{}: {} during command call: {}->{}()", data.at("error").at("event").get<std::string>(),
                 data.at("error").at("msg"),
-                this->config.printable_identifier(connection.at("module_id"), connection.at("implementation_id")),
+                this->config.printable_identifier(connection.module_id, connection.implementation_id),
                 cmd_name);
             res_promise.set_value(CmdResult{std::nullopt, data.at("error")});
         } else {
             EVLOG_verbose << fmt::format(
                 "Incoming res {} for {}->{}()", data_id,
-                this->config.printable_identifier(connection.at("module_id"), connection.at("implementation_id")),
-                cmd_name);
-=======
-        EVLOG_verbose << fmt::format(
-            "Incoming res {} for {}->{}()", data_id,
-            this->config.printable_identifier(connection.module_id, connection.implementation_id), cmd_name);
->>>>>>> 3826ca86
+                this->config.printable_identifier(connection.module_id, connection.implementation_id), cmd_name);
 
             res_promise.set_value(CmdResult{std::move(data["retval"]), std::nullopt});
         }
@@ -419,17 +412,11 @@
 
     CmdResult result;
     if (res_future_status == std::future_status::timeout) {
-<<<<<<< HEAD
         result.error = CmdResultError{
             CmdEvent::Timeout,
             fmt::format("Timeout while waiting for result of {}->{}()",
-                        this->config.printable_identifier(connection["module_id"], connection["implementation_id"]),
+                        this->config.printable_identifier(connection.module_id, connection.implementation_id),
                         cmd_name)};
-=======
-        EVLOG_AND_THROW(EverestTimeoutError(fmt::format(
-            "Timeout while waiting for result of {}->{}()",
-            this->config.printable_identifier(connection.module_id, connection.implementation_id), cmd_name)));
->>>>>>> 3826ca86
     }
     if (res_future_status == std::future_status::ready) {
         result = res_future.get();
