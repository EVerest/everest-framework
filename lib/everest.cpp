// SPDX-License-Identifier: Apache-2.0
// Copyright Pionix GmbH and Contributors to EVerest
#include <cstddef>
#include <future>
#include <map>
#include <set>

#include <boost/any.hpp>
#include <boost/uuid/uuid.hpp>
#include <boost/uuid/uuid_generators.hpp>
#include <boost/uuid/uuid_io.hpp>
#include <everest/logging.hpp>
#include <fmt/format.h>

#include <date/date.h>
#include <date/tz.h>
#include <framework/everest.hpp>
#include <utils/conversions.hpp>
#include <utils/date.hpp>
#include <utils/error.hpp>
#include <utils/error/error_database.hpp>
#include <utils/error/error_database_map.hpp>
#include <utils/error/error_factory.hpp>
#include <utils/error/error_json.hpp>
#include <utils/error/error_manager_impl.hpp>
#include <utils/error/error_manager_req.hpp>
#include <utils/error/error_manager_req_global.hpp>
#include <utils/error/error_state_monitor.hpp>
#include <utils/error/error_type_map.hpp>
#include <utils/formatter.hpp>

namespace Everest {
using json = nlohmann::json;
using json_uri = nlohmann::json_uri;
using json_validator = nlohmann::json_schema::json_validator;

const auto remote_cmd_res_timeout_seconds = 300;
const std::array<std::string, 3> TELEMETRY_RESERVED_KEYS = {{"connector_id"}};

Everest::Everest(std::string module_id_, const Config& config_, bool validate_data_with_schema,
                 std::shared_ptr<MQTTAbstraction> mqtt_abstraction, const std::string& telemetry_prefix,
                 bool telemetry_enabled) :
    mqtt_abstraction(mqtt_abstraction),
    config(std::move(config_)),
    module_id(std::move(module_id_)),
    remote_cmd_res_timeout(remote_cmd_res_timeout_seconds),
    validate_data_with_schema(validate_data_with_schema),
    mqtt_everest_prefix(mqtt_abstraction->get_everest_prefix()),
    mqtt_external_prefix(mqtt_abstraction->get_external_prefix()),
    telemetry_prefix(telemetry_prefix),
    telemetry_enabled(telemetry_enabled) {
    BOOST_LOG_FUNCTION();

    EVLOG_debug << "Initializing EVerest framework...";

    const auto& main_config = this->config.get_main_config();
    const auto module_config_it = main_config.find(this->module_id);
    if (module_config_it == main_config.end()) {
        EVLOG_AND_THROW(EverestBaseRuntimeError("Module id '" + module_id + "' not found in config"));
    }

    this->module_name = module_config_it->at("module");
    this->module_manifest = this->config.get_manifests()[this->module_name];
    this->module_classes = this->config.get_interfaces()[this->module_name];
    this->telemetry_config = this->config.get_telemetry_config();

    this->ready_received = false;
    this->on_ready = nullptr;

    // setup error_manager_req_global if enabled + error_database + error_state_monitor
    if (this->module_manifest.contains("enable_global_errors") &&
        this->module_manifest.at("enable_global_errors").get<bool>()) {
        std::shared_ptr<error::ErrorDatabaseMap> global_error_database = std::make_shared<error::ErrorDatabaseMap>();
        const error::ErrorManagerReqGlobal::SubscribeGlobalAllErrorsFunc subscribe_global_all_errors_func =
            [this](const error::ErrorCallback& callback, const error::ErrorCallback& clear_callback) {
                this->subscribe_global_all_errors(callback, clear_callback);
            };
        this->global_error_manager = std::make_shared<error::ErrorManagerReqGlobal>(
            std::make_shared<error::ErrorTypeMap>(this->config.get_error_map()), global_error_database,
            subscribe_global_all_errors_func);
        this->global_error_state_monitor = std::make_shared<error::ErrorStateMonitor>(global_error_database);
    } else {
        this->global_error_manager = nullptr;
        this->global_error_state_monitor = nullptr;
    }

    this->module_tier_mappings = config.get_module_3_tier_model_mappings(this->module_id);

    // setup error_managers, error_state_monitors, error_factories and error_databases for all implementations
    for (const std::string& impl : Config::keys(this->module_manifest.at("provides"))) {
        // setup shared database
        std::shared_ptr<error::ErrorDatabaseMap> error_database = std::make_shared<error::ErrorDatabaseMap>();

        // setup error manager
        const std::string interface_name = this->module_manifest.at("provides").at(impl).at("interface");
        json interface_def = this->config.get_interface_definition(interface_name);
        std::list<std::string> allowed_error_types;
        for (const auto& error_namespace_it : interface_def["errors"].items()) {
            for (const auto& error_name_it : error_namespace_it.value().items()) {
                allowed_error_types.push_back(error_namespace_it.key() + "/" + error_name_it.key());
            }
        }
        const error::ErrorManagerImpl::PublishErrorFunc publish_raised_error = [this, impl](const error::Error& error) {
            this->publish_raised_error(impl, error);
        };
        const error::ErrorManagerImpl::PublishErrorFunc publish_cleared_error =
            [this, impl](const error::Error& error) { this->publish_cleared_error(impl, error); };
        this->impl_error_managers[impl] = std::make_shared<error::ErrorManagerImpl>(
            std::make_shared<error::ErrorTypeMap>(this->config.get_error_map()), error_database, allowed_error_types,
            publish_raised_error, publish_cleared_error);

        // setup error state monitor
        this->impl_error_state_monitors[impl] = std::make_shared<error::ErrorStateMonitor>(error_database);

        std::optional<Mapping> mapping;
        if (this->module_tier_mappings.has_value()) {
            const auto& module_tier_mapping = this->module_tier_mappings.value();
            // start with the module mapping and overwrite it (partially) with the implementation mapping
            mapping = module_tier_mapping.module;
            const auto impl_mapping = config.get_3_tier_model_mapping(this->module_id, impl);
            if (impl_mapping.has_value()) {
                if (mapping.has_value()) {
                    auto& mapping_value = mapping.value();
                    const auto& impl_mapping_value = impl_mapping.value();
                    if (mapping_value.evse != impl_mapping_value.evse) {
                        EVLOG_warning << fmt::format("Mapping value mismatch. {} ({}) evse ({}) != {} mapping evse "
                                                     "({}). Setting evse={}, please fix this in the config.",
                                                     this->module_id, this->module_name, mapping_value.evse, impl,
                                                     impl_mapping_value.evse, impl_mapping_value.evse);
                        mapping_value.evse = impl_mapping_value.evse;
                    }

                    if (not mapping_value.connector.has_value() and impl_mapping_value.connector.has_value()) {
                        mapping_value.connector = impl_mapping_value.connector;
                    }
                    if (mapping_value.connector.has_value() and impl_mapping_value.connector.has_value()) {
                        const auto& mapping_value_connector_value = mapping_value.connector.value();
                        const auto& impl_mapping_value_connector_value = impl_mapping_value.connector.value();
                        if (mapping_value_connector_value != impl_mapping_value_connector_value) {
                            EVLOG_warning
                                << fmt::format("Mapping value mismatch. {} ({}) connector ({}) != {} mapping connector "
                                               "({}). Setting connector={}, please fix this in the config.",
                                               this->module_id, this->module_name, mapping_value_connector_value, impl,
                                               impl_mapping_value_connector_value, impl_mapping_value_connector_value);
                        }
                        mapping_value.connector = impl_mapping_value_connector_value;
                    }

                } else {
                    EVLOG_info << "No module mapping, so using impl mapping here";
                    mapping = impl_mapping;
                }
            }
        }

        // setup error factory
        const ImplementationIdentifier default_origin(this->module_id, impl, mapping);
        this->error_factories[impl] = std::make_shared<error::ErrorFactory>(
            std::make_shared<error::ErrorTypeMap>(this->config.get_error_map()), default_origin);
    }

    // setup error_databases, error_managers and error_state_monitors for all requirements
    for (const Requirement& req : config.get_requirements(module_id)) {
        // setup shared database
        const std::shared_ptr<error::ErrorDatabaseMap> error_database = std::make_shared<error::ErrorDatabaseMap>();

        // setup error manager
        const std::string interface_name = this->module_manifest.at("requires").at(req.id).at("interface");
        const json interface_def = this->config.get_interface_definition(interface_name);
        std::list<std::string> allowed_error_types;
        for (const auto& error_namespace_it : interface_def.at("errors").items()) {
            for (const auto& error_name_it : error_namespace_it.value().items()) {
                allowed_error_types.push_back(error_namespace_it.key() + "/" + error_name_it.key());
            }
        }
        const error::ErrorManagerReq::SubscribeErrorFunc subscribe_error_func =
            [this, req](const error::ErrorType& type, const error::ErrorCallback& callback,
                        const error::ErrorCallback& clear_callback) {
                this->subscribe_error(req, type, callback, clear_callback);
            };
        this->req_error_managers[req] = std::make_shared<error::ErrorManagerReq>(
            std::make_shared<error::ErrorTypeMap>(this->config.get_error_map()), error_database, allowed_error_types,
            subscribe_error_func);

        // setup error state monitor
        this->req_error_state_monitors[req] = std::make_shared<error::ErrorStateMonitor>(error_database);
    }

    // register handler for global ready signal
    const Handler handle_ready_wrapper = [this](json data) { this->handle_ready(data); };
    const std::shared_ptr<TypedHandler> everest_ready =
        std::make_shared<TypedHandler>(HandlerType::ExternalMQTT, std::make_shared<Handler>(handle_ready_wrapper));
    this->mqtt_abstraction->register_handler(fmt::format("{}ready", mqtt_everest_prefix), everest_ready, QOS::QOS2);

    this->publish_metadata();
}

void Everest::spawn_main_loop_thread() {
    BOOST_LOG_FUNCTION();
    // TODO: since the MQTT main loop has already been started before constructing this object, this is a no-op now

    this->main_loop_end = this->mqtt_abstraction->get_main_loop_future();
}

void Everest::wait_for_main_loop_end() {
    BOOST_LOG_FUNCTION();

    // FIXME (aw): check if mainloop has been started, simple assert for now
    assert(this->main_loop_end.valid());

    this->main_loop_end.get();
}

void Everest::heartbeat() {
    BOOST_LOG_FUNCTION();
    const auto heartbeat_topic = fmt::format("{}/heartbeat", this->config.mqtt_module_prefix(this->module_id));

    using namespace date;

    while (this->ready_received) {
        std::ostringstream now;
        now << date::utc_clock::now();
        this->mqtt_abstraction->publish(heartbeat_topic, json(now.str()), QOS::QOS0);
        std::this_thread::sleep_for(std::chrono::seconds(1));
    }
}

void Everest::publish_metadata() {
    BOOST_LOG_FUNCTION();

    const auto module_info = this->config.get_module_info(this->module_id);
    const auto manifest = this->config.get_manifests().at(module_info.name);

    json metadata = json({});
    metadata["module"] = module_info.name;
    if (manifest.contains("provides")) {
        metadata["provides"] = json({});

        for (auto& provides : manifest.at("provides").items()) {
            metadata["provides"][provides.key()] = json({});
            metadata["provides"][provides.key()]["interface"] = provides.value().at("interface");
        }
    }

    const auto metadata_topic = fmt::format("{}/metadata", this->config.mqtt_module_prefix(this->module_id));

    this->mqtt_abstraction->publish(metadata_topic, metadata, QOS::QOS2);
}

void Everest::register_on_ready_handler(const std::function<void()>& handler) {
    BOOST_LOG_FUNCTION();

    this->on_ready = std::make_unique<std::function<void()>>(handler);
}

std::optional<ModuleTierMappings> Everest::get_3_tier_model_mapping() {
    return this->module_tier_mappings;
}

void Everest::check_code() {
    BOOST_LOG_FUNCTION();

    const json module_manifest =
        this->config.get_manifests()[this->config.get_main_config()[this->module_id]["module"].get<std::string>()];
    for (const auto& element : module_manifest.at("provides").items()) {
        const auto& impl_id = element.key();
        const auto impl_manifest = element.value();
        const auto interface_definition = this->config.get_interface_definition(impl_manifest.at("interface"));

        std::set<std::string> cmds_not_registered;
        std::set<std::string> impl_manifest_cmds_set;
        if (interface_definition.contains("cmds")) {
            impl_manifest_cmds_set = Config::keys(interface_definition.at("cmds"));
        }
        const std::set<std::string> registered_cmds_set = this->registered_cmds[impl_id];

        std::set_difference(impl_manifest_cmds_set.begin(), impl_manifest_cmds_set.end(), registered_cmds_set.begin(),
                            registered_cmds_set.end(), std::inserter(cmds_not_registered, cmds_not_registered.end()));

        if (!cmds_not_registered.empty()) {
            EVLOG_AND_THROW(EverestApiError(fmt::format(
                "{} does not provide all cmds listed in manifest! Missing cmd(s): [{}]",
                this->config.printable_identifier(module_id, impl_id), fmt::join(cmds_not_registered, " "))));
        }
    }
}

bool Everest::connect() {
    BOOST_LOG_FUNCTION();

    return this->mqtt_abstraction->connect();
}

void Everest::disconnect() {
    BOOST_LOG_FUNCTION();

    this->mqtt_abstraction->disconnect();
}

json Everest::call_cmd(const Requirement& req, const std::string& cmd_name, json json_args) {
    BOOST_LOG_FUNCTION();

    // resolve requirement
    json connections = this->config.resolve_requirement(this->module_id, req.id);
    auto& connection = connections; // this is for a min/max == 1 requirement
    if (connections.is_array()) {   // this is for every other requirement
        connection = connections[req.index];
    }

    // extract manifest definition of this command
    const json cmd_definition =
        get_cmd_definition(connection.at("module_id"), connection.at("implementation_id"), cmd_name, true);

    const json return_type = cmd_definition.at("result").at("type");

    std::set<std::string> arg_names = Config::keys(json_args);

    // check args against manifest
    if (this->validate_data_with_schema) {
        if (cmd_definition.at("arguments").size() != json_args.size()) {
            EVLOG_AND_THROW(EverestApiError(fmt::format(
                "Call to {}->{}({}): Argument count does not match manifest!",
                this->config.printable_identifier(connection.at("module_id"), connection.at("implementation_id")),
                cmd_name, fmt::join(arg_names, ", "))));
        }

        std::set<std::string> unknown_arguments;
        std::set<std::string> cmd_arguments;
        if (cmd_definition.contains("arguments")) {
            cmd_arguments = Config::keys(cmd_definition.at("arguments"));
        }

        std::set_difference(arg_names.begin(), arg_names.end(), cmd_arguments.begin(), cmd_arguments.end(),
                            std::inserter(unknown_arguments, unknown_arguments.end()));

        if (!unknown_arguments.empty()) {
            EVLOG_AND_THROW(EverestApiError(fmt::format(
                "Call to {}->{}({}): Argument names do not match manifest: {} != {}!",
                this->config.printable_identifier(connection.at("module_id"), connection.at("implementation_id")),
                cmd_name, fmt::join(arg_names, ","), fmt::join(arg_names, ","), fmt::join(cmd_arguments, ","))));
        }
    }

    if (this->validate_data_with_schema) {
        for (const auto& arg_name : arg_names) {
            try {
                json_validator validator(
                    [this](const json_uri& uri, json& schema) { this->config.ref_loader(uri, schema); },
                    Config::format_checker);
                validator.set_root_schema(cmd_definition.at("arguments").at(arg_name));
                validator.validate(json_args.at(arg_name));
            } catch (const std::exception& e) {
                EVLOG_AND_THROW(EverestApiError(fmt::format(
                    "Call to {}->{}({}): Argument '{}' with value '{}' could not be validated with schema: {}",
                    this->config.printable_identifier(connection.at("module_id"), connection.at("implementation_id")),
                    cmd_name, fmt::join(arg_names, ","), arg_name, json_args.at(arg_name).dump(2), e.what())));
            }
        }
    }

    const std::string call_id = boost::uuids::to_string(boost::uuids::random_generator()());

    std::promise<json> res_promise;
    std::future<json> res_future = res_promise.get_future();

    const Handler res_handler = [this, &res_promise, call_id, connection, cmd_name, return_type](json data) {
        const auto& data_id = data.at("id");
        if (data_id != call_id) {
            EVLOG_debug << fmt::format("RES: data_id != call_id ({} != {})", data_id, call_id);
            return;
        }

        EVLOG_verbose << fmt::format(
            "Incoming res {} for {}->{}()", data_id,
            this->config.printable_identifier(connection["module_id"], connection["implementation_id"]), cmd_name);

        res_promise.set_value(std::move(data["retval"]));
    };

    const auto cmd_topic =
        fmt::format("{}/cmd", this->config.mqtt_prefix(connection["module_id"], connection["implementation_id"]));

    const std::shared_ptr<TypedHandler> res_token =
        std::make_shared<TypedHandler>(cmd_name, call_id, HandlerType::Result, std::make_shared<Handler>(res_handler));
    this->mqtt_abstraction->register_handler(cmd_topic, res_token, QOS::QOS2);

    const json cmd_publish_data =
        json::object({{"name", cmd_name},
                      {"type", "call"},
                      {"data", json::object({{"id", call_id}, {"args", json_args}, {"origin", this->module_id}})}});

    this->mqtt_abstraction->publish(cmd_topic, cmd_publish_data, QOS::QOS2);

    // wait for result future
    const std::chrono::time_point<std::chrono::steady_clock> res_wait =
        std::chrono::steady_clock::now() + this->remote_cmd_res_timeout;
    std::future_status res_future_status;
    do {
        res_future_status = res_future.wait_until(res_wait);
    } while (res_future_status == std::future_status::deferred);

    json result;
    if (res_future_status == std::future_status::timeout) {
        EVLOG_AND_THROW(EverestTimeoutError(fmt::format(
            "Timeout while waiting for result of {}->{}()",
            this->config.printable_identifier(connection["module_id"], connection["implementation_id"]), cmd_name)));
    }
    if (res_future_status == std::future_status::ready) {
        result = res_future.get();
    }
    this->mqtt_abstraction->unregister_handler(cmd_topic, res_token);

    return result;
}

void Everest::publish_var(const std::string& impl_id, const std::string& var_name, json value) {
    BOOST_LOG_FUNCTION();

    // check arguments
    if (this->validate_data_with_schema) {
        const auto impl_intf = this->config.get_interface_definitions().at(this->module_classes.at(impl_id));

        if (!module_manifest.at("provides").contains(impl_id)) {
            EVLOG_AND_THROW(EverestApiError(
                fmt::format("Implementation '{}' not declared in manifest of module '{}'!", impl_id, this->module_id)));
        }

        if (!impl_intf.at("vars").contains(var_name)) {
            EVLOG_AND_THROW(
                EverestApiError(fmt::format("{} does not declare var '{}' in manifest!",
                                            this->config.printable_identifier(this->module_id, impl_id), var_name)));
        }

        // validate var contents before publishing
        const auto var_definition = impl_intf.at("vars").at(var_name);
        try {
            json_validator validator(
                [this](const json_uri& uri, json& schema) { this->config.ref_loader(uri, schema); },
                Config::format_checker);
            validator.set_root_schema(var_definition);
            validator.validate(value);
        } catch (const std::exception& e) {
            EVLOG_AND_THROW(EverestApiError(fmt::format(
                "Publish var of {} with variable name '{}' with value: {}\ncould not be validated with schema: {}",
                this->config.printable_identifier(this->module_id, impl_id), var_name, value.dump(2), e.what())));
        }
    }

    const auto var_topic = fmt::format("{}/var", this->config.mqtt_prefix(this->module_id, impl_id));

    const json var_publish_data = {{"name", var_name}, {"data", value}};

    // FIXME(kai): implement an efficient way of choosing qos for each variable
    this->mqtt_abstraction->publish(var_topic, var_publish_data, QOS::QOS2);
}

void Everest::subscribe_var(const Requirement& req, const std::string& var_name, const JsonCallback& callback) {
    BOOST_LOG_FUNCTION();

    EVLOG_debug << fmt::format("subscribing to var: {}:{}", req.id, var_name);

    // resolve requirement
    json connections = this->config.resolve_requirement(this->module_id, req.id);
    auto& connection = connections; // this is for a min/max == 1 requirement
    if (connections.is_array()) {   // this is for every other requirement
        connection = connections[req.index];
    }

    const auto requirement_module_id = connection.at("module_id").get<std::string>();
    const auto module_name = this->config.get_module_name(requirement_module_id);
    const auto requirement_impl_id = connection.at("implementation_id").get<std::string>();
    const auto requirement_impl_manifest = this->config.get_interface_definitions().at(
        this->config.get_interfaces().at(module_name).at(requirement_impl_id));

    if (!requirement_impl_manifest.at("vars").contains(var_name)) {
        EVLOG_AND_THROW(EverestApiError(
            fmt::format("{}->{}: Variable not defined in manifest!",
                        this->config.printable_identifier(requirement_module_id, requirement_impl_id), var_name)));
    }

    const auto requirement_manifest_vardef = requirement_impl_manifest.at("vars").at(var_name);

    const Handler handler = [this, requirement_module_id, requirement_impl_id, requirement_manifest_vardef, var_name,
                             callback](json const& data) {
        EVLOG_verbose << fmt::format(
            "Incoming {}->{}", this->config.printable_identifier(requirement_module_id, requirement_impl_id), var_name);

        if (this->validate_data_with_schema) {
            // check data and ignore it if not matching (publishing it should have been prohibited already)
            try {
                json_validator validator(
                    [this](const json_uri& uri, json& schema) { this->config.ref_loader(uri, schema); },
                    Config::format_checker);
                validator.set_root_schema(requirement_manifest_vardef);
                validator.validate(data);
            } catch (const std::exception& e) {
                EVLOG_warning << fmt::format("Ignoring incoming var '{}' because not matching manifest schema: {}",
                                             var_name, e.what());
                return;
            }
        }

        callback(data);
    };

    const auto var_topic = fmt::format("{}/var", this->config.mqtt_prefix(requirement_module_id, requirement_impl_id));

    // TODO(kai): multiple subscription should be perfectly fine here!
    const std::shared_ptr<TypedHandler> token =
        std::make_shared<TypedHandler>(var_name, HandlerType::SubscribeVar, std::make_shared<Handler>(handler));
    this->mqtt_abstraction->register_handler(var_topic, token, QOS::QOS2);
}

void Everest::subscribe_error(const Requirement& req, const error::ErrorType& error_type,
                              const error::ErrorCallback& callback, const error::ErrorCallback& clear_callback) {
    BOOST_LOG_FUNCTION();

    EVLOG_debug << fmt::format("subscribing to error: {}:{}", req.id, error_type);

    // resolve requirement
    json connections = this->config.resolve_requirement(this->module_id, req.id);
    json& connection = connections; // this is for a min/max == 1 requirement
    if (connections.is_array()) {   // this is for every other requirement
        connection = connections[req.index];
    }

    const std::string requirement_module_id = connection.at("module_id");
    const std::string module_name = this->config.get_module_name(requirement_module_id);
    const std::string requirement_impl_id = connection.at("implementation_id");
    const json requirement_impl_if = this->config.get_interface_definitions().at(
        this->config.get_interfaces().at(module_name).at(requirement_impl_id));

    // check if requirement is allowed to publish this error_type
    // split error_type at '/'
    const std::size_t pos = error_type.find('/');
    if (pos == std::string::npos) {
        EVLOG_error << fmt::format("Error type {} is not valid, ignore subscription", error_type);
        return;
    }
    const std::string error_type_namespace = error_type.substr(0, pos);
    const std::string error_type_name = error_type.substr(pos + 1);
    if (!requirement_impl_if.contains("errors") || !requirement_impl_if.at("errors").contains(error_type_namespace) ||
        !requirement_impl_if.at("errors").at(error_type_namespace).contains(error_type_name)) {
        EVLOG_error << fmt::format("{}: Error {} not listed in interface, ignore subscription!",
                                   this->config.printable_identifier(requirement_module_id, requirement_impl_id),
                                   error_type);
        return;
    }

    const Handler raise_handler = [this, requirement_module_id, requirement_impl_id, error_type,
                                   callback](json const& data) {
        EVLOG_debug << fmt::format("Incoming error {}->{}",
                                   this->config.printable_identifier(requirement_module_id, requirement_impl_id),
                                   error_type);

        callback(data.get<error::Error>());
    };

    const Handler clear_handler = [this, requirement_module_id, requirement_impl_id, error_type,
                                   clear_callback](json const& data) {
        EVLOG_debug << fmt::format("Error cleared {}->{}",
                                   this->config.printable_identifier(requirement_module_id, requirement_impl_id),
                                   error_type);
        clear_callback(data.get<error::Error>());
    };

    const std::string raise_topic =
        fmt::format("{}/error/{}", this->config.mqtt_prefix(requirement_module_id, requirement_impl_id), error_type);

    const std::string clear_topic = fmt::format(
        "{}/error-cleared/{}", this->config.mqtt_prefix(requirement_module_id, requirement_impl_id), error_type);

    const std::shared_ptr<TypedHandler> raise_token = std::make_shared<TypedHandler>(
        error_type, HandlerType::SubscribeError, std::make_shared<Handler>(raise_handler));
    const std::shared_ptr<TypedHandler> clear_token = std::make_shared<TypedHandler>(
        error_type, HandlerType::SubscribeError, std::make_shared<Handler>(clear_handler));

    this->mqtt_abstraction->register_handler(raise_topic, raise_token, QOS::QOS2);
    this->mqtt_abstraction->register_handler(clear_topic, clear_token, QOS::QOS2);
}

std::shared_ptr<error::ErrorManagerImpl> Everest::get_error_manager_impl(const std::string& impl_id) {
    if (this->impl_error_managers.find(impl_id) == this->impl_error_managers.end()) {
        EVLOG_error << fmt::format("Error manager for {} not found!", impl_id);
        return nullptr;
    }
    return this->impl_error_managers.at(impl_id);
}

std::shared_ptr<error::ErrorStateMonitor> Everest::get_error_state_monitor_impl(const std::string& impl_id) {
    if (this->impl_error_state_monitors.find(impl_id) == this->impl_error_state_monitors.end()) {
        EVLOG_error << fmt::format("Error state monitor for {} not found!", impl_id);
        return nullptr;
    }
    return this->impl_error_state_monitors.at(impl_id);
}

std::shared_ptr<error::ErrorFactory> Everest::get_error_factory(const std::string& impl_id) {
    if (this->error_factories.find(impl_id) == this->error_factories.end()) {
        EVLOG_error << fmt::format("Error factory for {} not found!", impl_id);
        return nullptr;
    }
    return this->error_factories.at(impl_id);
}

std::shared_ptr<error::ErrorManagerReq> Everest::get_error_manager_req(const Requirement& req) {
    if (this->req_error_managers.find(req) == this->req_error_managers.end()) {
        EVLOG_error << fmt::format("Error manager for {} not found!", req.id);
        return nullptr;
    }
    return this->req_error_managers.at(req);
}

std::shared_ptr<error::ErrorStateMonitor> Everest::get_error_state_monitor_req(const Requirement& req) {
    if (this->req_error_state_monitors.find(req) == this->req_error_state_monitors.end()) {
        EVLOG_error << fmt::format("Error state monitor for {} not found!", req.id);
        return nullptr;
    }
    return this->req_error_state_monitors.at(req);
}

std::shared_ptr<error::ErrorManagerReqGlobal> Everest::get_global_error_manager() const {
    if (this->global_error_manager == nullptr) {
        EVLOG_warning << "This module has no global_error_manager, returning nullptr";
    }
    return this->global_error_manager;
}

std::shared_ptr<error::ErrorStateMonitor> Everest::get_global_error_state_monitor() const {
    if (this->global_error_state_monitor == nullptr) {
        EVLOG_warning << "This module has no global_error_state_monitor, returning nullptr";
    }
    return this->global_error_state_monitor;
}

void Everest::subscribe_global_all_errors(const error::ErrorCallback& callback,
                                          const error::ErrorCallback& clear_callback) {
    BOOST_LOG_FUNCTION();

    EVLOG_debug << fmt::format("subscribing to all errors");

    if (not this->config.get_module_info(this->module_id).global_errors_enabled) {
        EVLOG_error << fmt::format("Module {} is not allowed to subscribe to all errors, ignore subscription",
                                   this->config.printable_identifier(this->module_id));
        return;
    }

    const Handler raise_handler = [this, callback](json const& data) {
        error::Error error = data.get<error::Error>();
        EVLOG_debug << fmt::format(
            "Incoming error {}->{}",
            this->config.printable_identifier(error.origin.module_id, error.origin.implementation_id), error.type);
        callback(error);
    };

    const Handler clear_handler = [this, clear_callback](json const& data) {
        error::Error error = data.get<error::Error>();
        EVLOG_debug << fmt::format(
            "Incoming error cleared {}->{}",
            this->config.printable_identifier(error.origin.module_id, error.origin.implementation_id), error.type);
        clear_callback(error);
    };

    for (const std::string module_id : Config::keys(this->config.get_main_config())) {
        const std::string module_name = this->config.get_module_name(module_id);
        const json provides = this->config.get_manifests().at(module_name).at("provides");
        for (const auto& impl : provides.items()) {
            const std::string impl_id = impl.key();
            const std::string interface = impl.value().at("interface");
            const json errors = this->config.get_interface_definition(interface).at("errors");
            for (const auto& error_namespace_it : errors.items()) {
                const std::string error_type_namespace = error_namespace_it.key();
                for (const auto& error_name_it : error_namespace_it.value().items()) {
                    const std::string error_type_name = error_name_it.key();
                    const std::string raise_topic =
                        fmt::format("{}/error/{}/{}", this->config.mqtt_prefix(module_id, impl_id),
                                    error_type_namespace, error_type_name);
                    const std::shared_ptr<TypedHandler> raise_token = std::make_shared<TypedHandler>(
                        HandlerType::SubscribeError, std::make_shared<Handler>(raise_handler));
                    this->mqtt_abstraction->register_handler(raise_topic, raise_token, QOS::QOS2);

                    const std::string clear_topic =
                        fmt::format("{}/error-cleared/{}/{}", this->config.mqtt_prefix(module_id, impl_id),
                                    error_type_namespace, error_type_name);
                    const std::shared_ptr<TypedHandler> clear_token = std::make_shared<TypedHandler>(
                        HandlerType::SubscribeError, std::make_shared<Handler>(clear_handler));
                    this->mqtt_abstraction->register_handler(clear_topic, clear_token, QOS::QOS2);
                }
            }
        }
    }
}

void Everest::publish_raised_error(const std::string& impl_id, const error::Error& error) {
    BOOST_LOG_FUNCTION();

    const auto error_topic = fmt::format("{}/error/{}", this->config.mqtt_prefix(this->module_id, impl_id), error.type);

    this->mqtt_abstraction->publish(error_topic, json(error), QOS::QOS2);
}

void Everest::publish_cleared_error(const std::string& impl_id, const error::Error& error) {
    BOOST_LOG_FUNCTION();

    const auto error_topic =
        fmt::format("{}/error-cleared/{}", this->config.mqtt_prefix(this->module_id, impl_id), error.type);

    this->mqtt_abstraction->publish(error_topic, json(error), QOS::QOS2);
}

void Everest::external_mqtt_publish(const std::string& topic, const std::string& data) {
    BOOST_LOG_FUNCTION();

    // check if external mqtt is enabled
    if (!this->module_manifest.contains("enable_external_mqtt") &&
        this->module_manifest.at("enable_external_mqtt") == false) {
        EVLOG_AND_THROW(EverestApiError(fmt::format("Module {} tries to subscribe to an external MQTT topic, but "
                                                    "didn't set 'enable_external_mqtt' to 'true' in its manifest",
                                                    this->config.printable_identifier(this->module_id))));
    }

    this->mqtt_abstraction->publish(fmt::format("{}{}", this->mqtt_external_prefix, topic), data);
}

UnsubscribeToken Everest::provide_external_mqtt_handler(const std::string& topic, const StringHandler& handler) {
    BOOST_LOG_FUNCTION();

    // check if external mqtt is enabled
    if (!this->module_manifest.contains("enable_external_mqtt") &&
        this->module_manifest.at("enable_external_mqtt") == false) {
        EVLOG_AND_THROW(EverestApiError(fmt::format("Module {} tries to provide an external MQTT handler, but didn't "
                                                    "set 'enable_external_mqtt' to 'true' in its manifest",
                                                    this->config.printable_identifier(this->module_id))));
    }

    const std::string external_topic = fmt::format("{}{}", this->mqtt_external_prefix, topic);

<<<<<<< HEAD
    const Handler external_handler = [this, handler, external_topic](json const& data) {
=======
    Handler external_handler = [handler, external_topic](json const& data) {
>>>>>>> e957217b
        EVLOG_verbose << fmt::format("Incoming external mqtt data for topic '{}'...", external_topic);
        if (!data.is_string()) {
            EVLOG_AND_THROW(EverestInternalError("External mqtt result is not a string (that should never happen)"));
        }
        handler(data.get<std::string>());
    };

    const std::shared_ptr<TypedHandler> token =
        std::make_shared<TypedHandler>(HandlerType::ExternalMQTT, std::make_shared<Handler>(external_handler));
    this->mqtt_abstraction->register_handler(external_topic, token, QOS::QOS0);
    return [this, topic, token]() { this->mqtt_abstraction->unregister_handler(topic, token); };
}

void Everest::telemetry_publish(const std::string& topic, const std::string& data) {
    BOOST_LOG_FUNCTION();

    this->mqtt_abstraction->publish(fmt::format("{}{}", this->telemetry_prefix, topic), data);
}

void Everest::telemetry_publish(const std::string& category, const std::string& subcategory, const std::string& type,
                                const TelemetryMap& telemetry) {
    BOOST_LOG_FUNCTION();

    if (!this->telemetry_enabled || !this->telemetry_config.has_value()) {
        // telemetry not enabled for this module instance in config
        return;
    }
    const int id = telemetry_config->id;
    const std::string id_string = std::to_string(id);
    auto telemetry_data =
        json::object({{"timestamp", Date::to_rfc3339(date::utc_clock::now())}, {"connector_id", id}, {"type", type}});

    for (auto&& [key, entry] : telemetry) {
        if (std::any_of(TELEMETRY_RESERVED_KEYS.begin(), TELEMETRY_RESERVED_KEYS.end(),
                        [&key_ = key](const auto& element) { return element == key_; })) {
            EVLOG_warning << "Telemetry key " << key << " is reserved and will be overwritten.";
        } else {
            json data;
            std::visit([&data](auto& value) { data = value; }, entry);
            telemetry_data[key] = data;
        }
    }
    const std::string topic = category + "/" + id_string + "/" + subcategory;
    this->telemetry_publish(topic, telemetry_data.dump());
}

void Everest::signal_ready() {
    BOOST_LOG_FUNCTION();

    const auto ready_topic = fmt::format("{}/ready", this->config.mqtt_module_prefix(this->module_id));

    this->mqtt_abstraction->publish(ready_topic, json(true), QOS::QOS2);
}

///
/// \brief Ready handler for global readyness (e.g. all modules are ready now).
/// This will called when receiving the global ready signal from manager.
///
void Everest::handle_ready(json data) {
    BOOST_LOG_FUNCTION();

    EVLOG_debug << fmt::format("handle_ready: {}", data.dump());

    bool ready = false;

    if (data.is_boolean()) {
        ready = data.get<bool>();
    }

    // ignore non-truish ready signals
    if (!ready) {
        return;
    }

    if (this->ready_received) {
        EVLOG_warning << "Ignoring repeated everest ready signal (possibly triggered by "
                         "restarting a standalone module)!";
        return;
    }
    this->ready_received = true;

    // call module ready handler
    EVLOG_debug << "Framework now ready to process events, calling module ready handler";
    if (this->on_ready != nullptr) {
        auto on_ready_handler = *on_ready;
        on_ready_handler();
    }

    // TODO(kai): make heartbeat interval configurable, disable it completely until then
    // this->heartbeat_thread = std::thread(&Everest::heartbeat, this);
}

void Everest::provide_cmd(const std::string impl_id, const std::string cmd_name, const JsonCommand handler) {
    BOOST_LOG_FUNCTION();

    // extract manifest definition of this command
    const json cmd_definition = get_cmd_definition(this->module_id, impl_id, cmd_name, false);

    if (this->registered_cmds.count(impl_id) != 0 && this->registered_cmds.at(impl_id).count(cmd_name) != 0) {
        EVLOG_AND_THROW(EverestApiError(fmt::format(
            "{}->{}(...): Handler for this cmd already registered (you can not register a cmd handler twice)!",
            this->config.printable_identifier(this->module_id, impl_id), cmd_name)));
    }

    const auto cmd_topic = fmt::format("{}/cmd", this->config.mqtt_prefix(this->module_id, impl_id));

    // define command wrapper
    const Handler wrapper = [this, cmd_topic, impl_id, cmd_name, handler, cmd_definition](json data) {
        BOOST_LOG_FUNCTION();

        std::set<std::string> arg_names;
        if (cmd_definition.contains("arguments")) {
            arg_names = Config::keys(cmd_definition.at("arguments"));
        }

        EVLOG_verbose << fmt::format("Incoming {}->{}({}) for <handler>",
                                     this->config.printable_identifier(this->module_id, impl_id), cmd_name,
                                     fmt::join(arg_names, ","));

        // check data and ignore it if not matching (publishing it should have
        // been prohibited already)
        if (this->validate_data_with_schema) {
            try {
                for (const auto& arg_name : arg_names) {
                    if (!data.at("args").contains(arg_name)) {
                        EVLOG_AND_THROW(std::invalid_argument(
                            fmt::format("Missing argument {} for {}!", arg_name,
                                        this->config.printable_identifier(this->module_id, impl_id))));
                    }
                    json_validator validator(
                        [this](const json_uri& uri, json& schema) { this->config.ref_loader(uri, schema); },
                        Config::format_checker);
                    validator.set_root_schema(cmd_definition.at("arguments").at(arg_name));
                    validator.validate(data.at("args").at(arg_name));
                }
            } catch (const std::exception& e) {
                EVLOG_warning << fmt::format("Ignoring incoming cmd '{}' because not matching manifest schema: {}",
                                             cmd_name, e.what());
                return;
            }
        }

        // publish results
        json res_data = json({});
        res_data["id"] = data.at("id");

        // call real cmd handler
        res_data["retval"] = handler(data.at("args"));

        // check retval agains manifest
        if (this->validate_data_with_schema) {
            try {
                // only use validator on non-null return types
                if (!(res_data.at("retval").is_null() &&
                      (!cmd_definition.contains("result") || cmd_definition.at("result").is_null()))) {
                    json_validator validator(
                        [this](const json_uri& uri, json& schema) { this->config.ref_loader(uri, schema); },
                        Config::format_checker);
                    validator.set_root_schema(cmd_definition.at("result"));
                    validator.validate(res_data.at("retval"));
                }

            } catch (const std::exception& e) {
                EVLOG_warning << fmt::format("Ignoring return value of cmd '{}' because the validation of the result "
                                             "failed: {}\ndefinition: {}\ndata: {}",
                                             cmd_name, e.what(), cmd_definition, res_data);
                return;
            }
        }

        EVLOG_verbose << fmt::format("RETVAL: {}", res_data["retval"].dump());
        res_data["origin"] = this->module_id;

        const json res_publish_data = json::object({{"name", cmd_name}, {"type", "result"}, {"data", res_data}});

        this->mqtt_abstraction->publish(cmd_topic, res_publish_data);
    };

    auto typed_handler =
        std::make_shared<TypedHandler>(cmd_name, HandlerType::Call, std::make_shared<Handler>(wrapper));
    this->mqtt_abstraction->register_handler(cmd_topic, typed_handler, QOS::QOS2);

    // this list of registered cmds will be used later on to check if all cmds
    // defined in manifest are provided by code
    this->registered_cmds[impl_id].insert(cmd_name);
}

void Everest::provide_cmd(const cmd& cmd) {
    BOOST_LOG_FUNCTION();

    const auto impl_id = cmd.impl_id;
    const auto cmd_name = cmd.cmd_name;
    const auto handler = cmd.cmd;
    const auto arg_types = cmd.arg_types;
    const auto return_type = cmd.return_type;

    // extract manifest definition of this command
    json cmd_definition = get_cmd_definition(this->module_id, impl_id, cmd_name, false);

    std::set<std::string> arg_names;
    for (auto& arg_type : arg_types) {
        arg_names.insert(arg_type.first);
    }

    // check arguments of handler against manifest
    if (cmd_definition.at("arguments").size() != arg_types.size()) {
        EVLOG_AND_THROW(EverestApiError(fmt::format(
            "{}->{}({}): Argument count of cmd handler does not match manifest!",
            this->config.printable_identifier(this->module_id, impl_id), cmd_name, fmt::join(arg_names, ","))));
    }

    std::set<std::string> unknown_arguments;
    std::set<std::string> cmd_arguments;
    if (cmd_definition.contains("arguments")) {
        cmd_arguments = Config::keys(cmd_definition.at("arguments"));
    }

    std::set_difference(arg_names.begin(), arg_names.end(), cmd_arguments.begin(), cmd_arguments.end(),
                        std::inserter(unknown_arguments, unknown_arguments.end()));

    if (!unknown_arguments.empty()) {
        EVLOG_AND_THROW(EverestApiError(
            fmt::format("{}->{}({}): Argument names of cmd handler do not match manifest: {} != {}!",
                        this->config.printable_identifier(this->module_id, impl_id), cmd_name,
                        fmt::join(arg_names, ","), fmt::join(arg_names, ","), fmt::join(cmd_arguments, ","))));
    }

    const std::string arg_name = check_args(arg_types, cmd_definition.at("arguments"));

    if (!arg_name.empty()) {
        EVLOG_AND_THROW(EverestApiError(fmt::format(
            "{}->{}({}): Cmd handler argument type '{}' for '{}' does not match manifest type '{}'!",
            this->config.printable_identifier(this->module_id, impl_id), cmd_name, fmt::join(arg_names, ","),
            fmt::join(arg_types.at(arg_name), ","), arg_name, cmd_definition.at("arguments").at(arg_name).at("type"))));
    }

    // validate return value annotations
    if (!check_arg(return_type, cmd_definition.at("result"))) {
        // FIXME (aw): this gives more output EVLOG(error) << oss.str(); than the EVTHROW, why?
        EVLOG_AND_THROW(EverestApiError(
            fmt::format("{}->{}({}): Cmd handler return type '{}' does not match manifest type '{}'!",
                        this->config.printable_identifier(this->module_id, impl_id), cmd_name,
                        fmt::join(arg_names, ","), fmt::join(return_type, ","), cmd_definition.at("result"))));
    }

    return this->provide_cmd(impl_id, cmd_name, [handler](json data) {
        // call cmd handlers (handle async or normal handlers being both:
        // methods or functions)
        // FIXME (aw): this behaviour needs to be checked, i.e. how to distinguish in json between no value and null?
        return handler(data).value_or(nullptr);
    });
}

json Everest::get_cmd_definition(const std::string& module_id, const std::string& impl_id, const std::string& cmd_name,
                                 bool is_call) {
    BOOST_LOG_FUNCTION();

    const std::string module_name = this->config.get_module_name(module_id);
    const auto cmds = this->config.get_module_cmds(module_name, impl_id);

    if (!this->config.module_provides(module_name, impl_id)) {
        if (!is_call) {
            EVLOG_AND_THROW(EverestApiError(fmt::format(
                "Module {} tries to provide implementation '{}' not declared in manifest!", module_name, impl_id)));
        } else {
            EVLOG_AND_THROW(EverestApiError(
                fmt::format("{} tries to call command '{}' of implementation '{}' not declared in manifest of {}",
                            this->config.printable_identifier(module_id), cmd_name, impl_id, module_name)));
        }
    }

    if (!cmds.contains(cmd_name)) {
        const std::string intf =
            this->config.get_manifests().at(module_name).at("provides").at(impl_id).at("interface");
        if (!is_call) {
            EVLOG_AND_THROW(
                EverestApiError(fmt::format("{} tries to provide cmd '{}' not declared in its interface {}!",
                                            this->config.printable_identifier(module_id, impl_id), cmd_name, intf)));
        } else {
            EVLOG_AND_THROW(EverestApiError(fmt::format("{} tries to call cmd '{}' not declared in interface {} of {}!",
                                                        this->config.printable_identifier(module_id), cmd_name, intf,
                                                        this->config.printable_identifier(module_id, impl_id))));
        }
    }

    return cmds.at(cmd_name);
}

json Everest::get_cmd_definition(const std::string& module_id, const std::string& impl_id,
                                 const std::string& cmd_name) {
    BOOST_LOG_FUNCTION();

    return get_cmd_definition(module_id, impl_id, cmd_name, false);
}

bool Everest::is_telemetry_enabled() {
    BOOST_LOG_FUNCTION();
    return (this->telemetry_enabled && this->telemetry_config.has_value());
}

std::string Everest::check_args(const Arguments& func_args, json manifest_args) {
    BOOST_LOG_FUNCTION();

    for (const auto& func_arg : func_args) {
        const auto arg_name = func_arg.first;
        const auto arg_types = func_arg.second;

        if (!check_arg(arg_types, manifest_args.at(arg_name))) {
            return arg_name;
        }
    }

    return std::string();
}

bool Everest::check_arg(ArgumentType arg_types, json manifest_arg) {
    BOOST_LOG_FUNCTION();

    // FIXME (aw): the error messages here need to be taken into the
    //             correct context!

    const auto& manifest_arg_type = manifest_arg.at("type");

    if (manifest_arg_type.is_string()) {
        if (manifest_arg_type == "null") {
            // arg_types should be empty if the type is null (void)
            if (arg_types.size()) {
                EVLOG_error << "expeceted 'null' type, but got another type";
                return false;
            }
            return true;
        }
        // direct comparison
        // FIXME (aw): arg_types[0] access should be checked, otherwise core dumps
        if (arg_types[0] != manifest_arg_type) {
            EVLOG_error << fmt::format("types do not match: {} != {}", arg_types[0], manifest_arg_type);
            return false;
        }
        return true;
    }

    for (std::size_t i = 0; i < arg_types.size(); i++) {
        if (arg_types[i] != manifest_arg_type.at(i)) {
            EVLOG_error << fmt::format("types do not match: {} != {}", arg_types[i], manifest_arg_type.at(i));
            return false;
        }
    }
    return true;
}

std::optional<Mapping> get_impl_mapping(std::optional<ModuleTierMappings> module_tier_mappings,
                                        const std::string& impl_id) {
    if (not module_tier_mappings.has_value()) {
        return std::nullopt;
    }
    const auto& mapping = module_tier_mappings.value();
    if (mapping.implementations.find(impl_id) == mapping.implementations.end()) {
        // if no specific implementation mapping is given, use the module mapping
        return mapping.module;
    }
    return mapping.implementations.at(impl_id);
}
} // namespace Everest<|MERGE_RESOLUTION|>--- conflicted
+++ resolved
@@ -735,11 +735,7 @@
 
     const std::string external_topic = fmt::format("{}{}", this->mqtt_external_prefix, topic);
 
-<<<<<<< HEAD
-    const Handler external_handler = [this, handler, external_topic](json const& data) {
-=======
-    Handler external_handler = [handler, external_topic](json const& data) {
->>>>>>> e957217b
+    const Handler external_handler = [handler, external_topic](json const& data) {
         EVLOG_verbose << fmt::format("Incoming external mqtt data for topic '{}'...", external_topic);
         if (!data.is_string()) {
             EVLOG_AND_THROW(EverestInternalError("External mqtt result is not a string (that should never happen)"));
