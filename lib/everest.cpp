--- conflicted
+++ resolved
@@ -672,36 +672,11 @@
     for (const auto& [module_id, module_name] : this->config.get_module_names()) {
         const json provides = this->config.get_manifests().at(module_name).at("provides");
         for (const auto& impl : provides.items()) {
-<<<<<<< HEAD
-            const std::string impl_id = impl.key();
+            const std::string& impl_id = impl.key();
             const std::string error_topic = fmt::format("{}/error", this->config.mqtt_prefix(module_id, impl_id));
             const std::shared_ptr<TypedHandler> error_token =
                 std::make_shared<TypedHandler>(HandlerType::SubscribeError, std::make_shared<Handler>(error_handler));
             this->mqtt_abstraction->register_handler(error_topic, error_token, QOS::QOS2);
-=======
-            const std::string& impl_id = impl.key();
-            const std::string& interface = impl.value().at("interface");
-            const json errors = this->config.get_interface_definition(interface).at("errors");
-            for (const auto& error_namespace_it : errors.items()) {
-                const std::string& error_type_namespace = error_namespace_it.key();
-                for (const auto& error_name_it : error_namespace_it.value().items()) {
-                    const std::string& error_type_name = error_name_it.key();
-                    const std::string raise_topic =
-                        fmt::format("{}/error/{}/{}", this->config.mqtt_prefix(module_id, impl_id),
-                                    error_type_namespace, error_type_name);
-                    const std::shared_ptr<TypedHandler> raise_token = std::make_shared<TypedHandler>(
-                        HandlerType::SubscribeError, std::make_shared<Handler>(raise_handler));
-                    this->mqtt_abstraction->register_handler(raise_topic, raise_token, QOS::QOS2);
-
-                    const std::string clear_topic =
-                        fmt::format("{}/error-cleared/{}/{}", this->config.mqtt_prefix(module_id, impl_id),
-                                    error_type_namespace, error_type_name);
-                    const std::shared_ptr<TypedHandler> clear_token = std::make_shared<TypedHandler>(
-                        HandlerType::SubscribeError, std::make_shared<Handler>(clear_handler));
-                    this->mqtt_abstraction->register_handler(clear_topic, clear_token, QOS::QOS2);
-                }
-            }
->>>>>>> 268115f9
         }
     }
 }
