--- conflicted
+++ resolved
@@ -936,12 +936,11 @@
         }
 
         // publish results
-<<<<<<< HEAD
 
         // call real cmd handler
         try {
             if (not error.has_value()) {
-                res_data["retval"] = handler(data["args"]);
+                res_data["retval"] = handler(data.at("args"));
             }
         } catch (const std::exception& e) {
             EVLOG_verbose << fmt::format("Exception during handling of: {}->{}({}): {}",
@@ -949,13 +948,6 @@
                                          fmt::join(arg_names, ","), e.what());
             error = ErrorMessage{ErrorType::HandlerException, e.what()};
         }
-=======
-        json res_data = json({});
-        res_data["id"] = data.at("id");
-
-        // call real cmd handler
-        res_data["retval"] = handler(data.at("args"));
->>>>>>> 6ff5d21b
 
         // check retval agains manifest
         if (not error.has_value() && this->validate_data_with_schema) {
@@ -1160,7 +1152,6 @@
     return true;
 }
 
-<<<<<<< HEAD
 // TODO fix these conversions
 void to_json(nlohmann::json& j, const ErrorMessage& e) {
     j = {{"type", conversions::error_type_to_string(e.type)}, {"msg", e.msg}};
@@ -1169,7 +1160,8 @@
 void from_json(const nlohmann::json& j, ErrorMessage& e) {
     e.type = conversions::string_to_error_type(j.at("type"));
     e.msg = j.at("msg");
-=======
+}
+
 void Everest::check_external_mqtt() {
     // check if external mqtt is enabled
     if (!module_manifest.contains("enable_external_mqtt") && !module_manifest["enable_external_mqtt"]) {
@@ -1202,6 +1194,5 @@
         return mapping.module;
     }
     return mapping.implementations.at(impl_id);
->>>>>>> 6ff5d21b
 }
 } // namespace Everest