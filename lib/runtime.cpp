--- conflicted
+++ resolved
@@ -537,13 +537,8 @@
         this->callbacks.register_module_adapter(module_adapter);
 
         // FIXME (aw): would be nice to move this config related thing toward the module_init function
-<<<<<<< HEAD
-        const std::vector<cmd> cmds =
-            this->callbacks.everest_register(config.get_main_config()[this->module_id]["connections"]);
-=======
         std::vector<cmd> cmds =
             this->callbacks.everest_register(config.get_requirement_initialization(this->module_id));
->>>>>>> bb3d3a91
 
         for (auto const& command : cmds) {
             everest.provide_cmd(command);
