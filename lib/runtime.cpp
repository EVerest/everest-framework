// SPDX-License-Identifier: Apache-2.0
// Copyright Pionix GmbH and Contributors to EVerest

#include <framework/runtime.hpp>
#include <utils/error.hpp>
#include <utils/error/error_factory.hpp>
#include <utils/error/error_json.hpp>
#include <utils/error/error_manager_impl.hpp>
#include <utils/error/error_manager_req.hpp>
#include <utils/error/error_state_monitor.hpp>
#include <utils/filesystem.hpp>

#include <algorithm>
#include <cstdlib>
#include <fstream>

#include <boost/program_options.hpp>

namespace Everest {

namespace po = boost::program_options;

std::string parse_string_option(const po::variables_map& vm, const char* option) {
    if (vm.count(option) == 0) {
        return "";
    }

    return vm[option].as<std::string>();
}

void populate_module_info_path_from_runtime_settings(ModuleInfo& mi, const RuntimeSettings& rs) {
    mi.paths.etc = rs.etc_dir;
    mi.paths.libexec = rs.modules_dir / mi.name;
    mi.paths.share = rs.data_dir / defaults::MODULES_DIR / mi.name;
}

RuntimeSettings::RuntimeSettings(const fs::path& prefix, const fs::path& etc_dir, const fs::path& data_dir,
                                 const fs::path& modules_dir, const fs::path& logging_config_file,
                                 const std::string& telemetry_prefix, bool telemetry_enabled, bool validate_schema) :
    prefix(prefix),
    etc_dir(etc_dir),
    data_dir(data_dir),
    modules_dir(modules_dir),
    logging_config_file(logging_config_file),
    telemetry_prefix(telemetry_prefix),
    telemetry_enabled(telemetry_enabled),
    validate_schema(validate_schema) {
}

RuntimeSettings::RuntimeSettings(const nlohmann::json& json) {
    this->prefix = json.at("prefix").get<std::string>();
    this->etc_dir = json.at("etc_dir").get<std::string>();
    this->data_dir = json.at("data_dir").get<std::string>();
    this->modules_dir = json.at("modules_dir").get<std::string>();
    this->telemetry_prefix = json.at("telemetry_prefix").get<std::string>();
    this->telemetry_enabled = json.at("telemetry_enabled").get<bool>();
    this->validate_schema = json.at("validate_schema").get<bool>();
}

ManagerSettings::ManagerSettings(const std::string& prefix_, const std::string& config_) {
    // if prefix or config is empty, we assume they have not been set!
    // if they have been set, check their validity, otherwise bail out!

    if (config_.length() != 0) {
        try {
            config_file = assert_file(config_, "User profided config");
        } catch (const BootException& e) {
            if (has_extension(config_file, ".yaml")) {
                throw;
            }

            // otherwise, we propbably got a simple config file name
        }
    }

    fs::path prefix;
    if (prefix_.length() != 0) {
        // user provided
        prefix = assert_dir(prefix_, "User provided prefix");
    }

    if (config_file.empty()) {
        auto config_file_prefix = prefix;
        if (config_file_prefix.empty()) {
            config_file_prefix = assert_dir(defaults::PREFIX, "Default prefix");
        }

        if (config_file_prefix.string() == "/usr") {
            // we're going to look in /etc, which isn't prefixed by /usr
            config_file_prefix = "/";
        }

        if (config_.length() != 0) {
            // user provided short form

            const auto user_config_file =
                config_file_prefix / defaults::SYSCONF_DIR / defaults::NAMESPACE / fmt::format("{}.yaml", config_);

            const auto short_form_alias = fmt::format("User provided (by using short form: '{}')", config_);

            config_file = assert_file(user_config_file, short_form_alias);
        } else {
            // default
            config_file =
                assert_file(config_file_prefix / defaults::SYSCONF_DIR / defaults::NAMESPACE / defaults::CONFIG_NAME,
                            "Default config");
        }
    }

    // now the config file should have been found
    if (config_file.empty()) {
        throw std::runtime_error("Assertion for found config file failed");
    }

    config = load_yaml(config_file);
    if (config == nullptr) {
        EVLOG_info << "Config file is null, treating it as empty";
        config = json::object();
    } else if (!config.is_object()) {
        throw BootException(fmt::format("Config file '{}' is not an object", config_file.string()));
    }

    const auto settings = config.value("settings", json::object());

    if (prefix.empty()) {
        const auto settings_prefix_it = settings.find("prefix");
        if (settings_prefix_it != settings.end()) {
            const auto settings_prefix = settings_prefix_it->get<std::string>();
            if (!fs::path(settings_prefix).is_absolute()) {
                throw BootException("Setting a non-absolute directory for the prefix is not allowed");
            }

            prefix = assert_dir(settings_prefix, "Config provided prefix");
        } else {
            prefix = assert_dir(defaults::PREFIX, "Default prefix");
        }
    }

    fs::path etc_dir;
    {
        // etc directory
        const auto default_etc_dir = fs::path(defaults::SYSCONF_DIR) / defaults::NAMESPACE;
        if (prefix.string() != "/usr") {
            etc_dir = prefix / default_etc_dir;
        } else {
            etc_dir = fs::path("/") / default_etc_dir;
        }
        etc_dir = assert_dir(etc_dir.string(), "Default etc directory");
    }

    fs::path data_dir;
    {
        // share directory
        data_dir =
            assert_dir((prefix / defaults::DATAROOT_DIR / defaults::NAMESPACE).string(), "Default share directory");
    }

    const auto settings_configs_dir_it = settings.find("configs_dir");
    if (settings_configs_dir_it != settings.end()) {
        auto settings_configs_dir = get_prefixed_path_from_json(*settings_configs_dir_it, prefix);
        configs_dir = assert_dir(settings_configs_dir, "Config provided configs directory");
    } else {
        configs_dir = assert_dir(etc_dir.string(), "Default configs directory");
    }

    const auto settings_schemas_dir_it = settings.find("schemas_dir");
    if (settings_schemas_dir_it != settings.end()) {
        const auto settings_schemas_dir = get_prefixed_path_from_json(*settings_schemas_dir_it, prefix);
        schemas_dir = assert_dir(settings_schemas_dir, "Config provided schema directory");
    } else {
        const auto default_schemas_dir = data_dir / defaults::SCHEMAS_DIR;
        schemas_dir = assert_dir(default_schemas_dir.string(), "Default schema directory");
    }

    const auto settings_interfaces_dir_it = settings.find("interfaces_dir");
    if (settings_interfaces_dir_it != settings.end()) {
        const auto settings_interfaces_dir = get_prefixed_path_from_json(*settings_interfaces_dir_it, prefix);
        interfaces_dir = assert_dir(settings_interfaces_dir, "Config provided interface directory");
    } else {
        const auto default_interfaces_dir = data_dir / defaults::INTERFACES_DIR;
        interfaces_dir = assert_dir(default_interfaces_dir, "Default interface directory");
    }

    fs::path modules_dir;
    const auto settings_modules_dir_it = settings.find("modules_dir");
    if (settings_modules_dir_it != settings.end()) {
        const auto settings_modules_dir = get_prefixed_path_from_json(*settings_modules_dir_it, prefix);
        modules_dir = assert_dir(settings_modules_dir, "Config provided module directory");
    } else {
        const auto default_modules_dir = prefix / defaults::LIBEXEC_DIR / defaults::NAMESPACE / defaults::MODULES_DIR;
        modules_dir = assert_dir(default_modules_dir, "Default module directory");
    }

    const auto settings_types_dir_it = settings.find("types_dir");
    if (settings_types_dir_it != settings.end()) {
        const auto settings_types_dir = get_prefixed_path_from_json(*settings_types_dir_it, prefix);
        types_dir = assert_dir(settings_types_dir, "Config provided type directory");
    } else {
        const auto default_types_dir = data_dir / defaults::TYPES_DIR;
        types_dir = assert_dir(default_types_dir, "Default type directory");
    }

    const auto settings_errors_dir_it = settings.find("errors_dir");
    if (settings_errors_dir_it != settings.end()) {
        const auto settings_errors_dir = get_prefixed_path_from_json(*settings_errors_dir_it, prefix);
        errors_dir = assert_dir(settings_errors_dir, "Config provided error directory");
    } else {
        const auto default_errors_dir = data_dir / defaults::ERRORS_DIR;
        errors_dir = assert_dir(default_errors_dir, "Default error directory");
    }

    const auto settings_www_dir_it = settings.find("www_dir");
    if (settings_www_dir_it != settings.end()) {
        const auto settings_www_dir = get_prefixed_path_from_json(*settings_www_dir_it, prefix);
        www_dir = assert_dir(settings_www_dir, "Config provided www directory");
    } else {
        const auto default_www_dir = data_dir / defaults::WWW_DIR;
        www_dir = assert_dir(default_www_dir, "Default www directory");
    }

    fs::path logging_config_file;
    const auto settings_logging_config_file_it = settings.find("logging_config_file");
    if (settings_logging_config_file_it != settings.end()) {
        const auto settings_logging_config_file = get_prefixed_path_from_json(*settings_logging_config_file_it, prefix);
        logging_config_file = assert_file(settings_logging_config_file, "Config provided logging config");
    } else {
        auto default_logging_config_file =
            fs::path(defaults::SYSCONF_DIR) / defaults::NAMESPACE / defaults::LOGGING_CONFIG_NAME;
        if (prefix.string() != "/usr") {
            default_logging_config_file = prefix / default_logging_config_file;
        } else {
            default_logging_config_file = fs::path("/") / default_logging_config_file;
        }

        logging_config_file = assert_file(default_logging_config_file, "Default logging config");
    }

    const auto settings_controller_port_it = settings.find("controller_port");
    if (settings_controller_port_it != settings.end()) {
        controller_port = settings_controller_port_it->get<int>();
    } else {
        controller_port = defaults::CONTROLLER_PORT;
    }

    const auto settings_controller_rpc_timeout_ms_it = settings.find("controller_rpc_timeout_ms");
    if (settings_controller_rpc_timeout_ms_it != settings.end()) {
        controller_rpc_timeout_ms = settings_controller_rpc_timeout_ms_it->get<int>();
    } else {
        controller_rpc_timeout_ms = defaults::CONTROLLER_RPC_TIMEOUT_MS;
    }

    std::string mqtt_broker_socket_path;
    std::string mqtt_broker_host;
    int mqtt_broker_port = 0;
    std::string mqtt_everest_prefix;
    std::string mqtt_external_prefix;

    // Unix Domain Socket configuration MUST be set in the configuration,
    // doesn't have a default value if not provided thus it takes precedence
    // over default values - this is to have backward compatiblity in term of configuration
    // in case both UDS (Unix Domain Sockets) and IDS (Internet Domain Sockets) are set in config, raise exception
    const auto settings_mqtt_broker_socket_path = settings.find("mqtt_broker_socket_path");
    if (settings_mqtt_broker_socket_path != settings.end()) {
        mqtt_broker_socket_path = settings_mqtt_broker_socket_path->get<std::string>();
    }

    const auto settings_mqtt_broker_host_it = settings.find("mqtt_broker_host");
    if (settings_mqtt_broker_host_it != settings.end()) {
        mqtt_broker_host = settings_mqtt_broker_host_it->get<std::string>();
        if (!mqtt_broker_socket_path.empty()) {
            // invalid configuration, can't have both UDS and IDS
            throw BootException(
                fmt::format("Setting both the Unix Domain Socket {} and Internet Domain Socket {} in config is invalid",
                            mqtt_broker_socket_path, mqtt_broker_host));
        }
    } else {
        mqtt_broker_host = defaults::MQTT_BROKER_HOST;
    }

    // overwrite mqtt broker host with environment variable
    // NOLINTNEXTLINE(concurrency-mt-unsafe): not problematic that this function is not threadsafe here
    const char* mqtt_server_address = std::getenv("MQTT_SERVER_ADDRESS");
    if (mqtt_server_address != nullptr) {
        mqtt_broker_host = mqtt_server_address;
        if (!mqtt_broker_socket_path.empty()) {
            // invalid configuration, can't have both UDS and IDS
            throw BootException(
                fmt::format("Setting both the Unix Domain Socket {} and Internet Domain Socket {} in "
                            "config and as environment variable respectivelly (as MQTT_SERVER_ADDRESS) is not allowed",
                            mqtt_broker_socket_path, mqtt_broker_host));
        }
    }

    const auto settings_mqtt_broker_port_it = settings.find("mqtt_broker_port");
    if (settings_mqtt_broker_port_it != settings.end()) {
        mqtt_broker_port = settings_mqtt_broker_port_it->get<int>();
    } else {
        mqtt_broker_port = defaults::MQTT_BROKER_PORT;
    }

    // overwrite mqtt broker port with environment variable
    // NOLINTNEXTLINE(concurrency-mt-unsafe): not problematic that this function is not threadsafe here
    const char* mqtt_server_port = std::getenv("MQTT_SERVER_PORT");

    if (mqtt_server_port != nullptr) {
        try {
            mqtt_broker_port = std::stoi(mqtt_server_port);
        } catch (...) {
            EVLOG_warning << "Environment variable MQTT_SERVER_PORT set, but not set to an integer. Ignoring.";
        }
    }

    const auto settings_mqtt_everest_prefix_it = settings.find("mqtt_everest_prefix");
    if (settings_mqtt_everest_prefix_it != settings.end()) {
        mqtt_everest_prefix = settings_mqtt_everest_prefix_it->get<std::string>();
    } else {
        mqtt_everest_prefix = defaults::MQTT_EVEREST_PREFIX;
    }

    // always make sure the everest mqtt prefix ends with '/'
    if (mqtt_everest_prefix.length() > 0 && mqtt_everest_prefix.back() != '/') {
        mqtt_everest_prefix = mqtt_everest_prefix += "/";
    }

    const auto settings_mqtt_external_prefix_it = settings.find("mqtt_external_prefix");
    if (settings_mqtt_external_prefix_it != settings.end()) {
        mqtt_external_prefix = settings_mqtt_external_prefix_it->get<std::string>();
    } else {
        mqtt_external_prefix = defaults::MQTT_EXTERNAL_PREFIX;
    }

    if (mqtt_everest_prefix == mqtt_external_prefix) {
        throw BootException(fmt::format("mqtt_everest_prefix '{}' cannot be equal to mqtt_external_prefix '{}'!",
                                        mqtt_everest_prefix, mqtt_external_prefix));
    }

    if (not mqtt_broker_socket_path.empty()) {
        populate_mqtt_settings(this->mqtt_settings, mqtt_broker_socket_path, mqtt_everest_prefix, mqtt_external_prefix);
    } else {
        populate_mqtt_settings(this->mqtt_settings, mqtt_broker_host, mqtt_broker_port, mqtt_everest_prefix,
                               mqtt_external_prefix);
    }

    run_as_user = settings.value("run_as_user", "");

    auto version_information_path = data_dir / VERSION_INFORMATION_FILE;
    if (fs::exists(version_information_path)) {
        std::ifstream ifs(version_information_path.string());
        version_information = std::string(std::istreambuf_iterator<char>(ifs), std::istreambuf_iterator<char>());
    } else {
        version_information = "unknown";
    }

    std::string telemetry_prefix;
    const auto settings_telemetry_prefix_it = settings.find("telemetry_prefix");
    if (settings_telemetry_prefix_it != settings.end()) {
        telemetry_prefix = settings_telemetry_prefix_it->get<std::string>();
    } else {
        telemetry_prefix = defaults::TELEMETRY_PREFIX;
    }

    // always make sure the telemetry mqtt prefix ends with '/'
    if (telemetry_prefix.length() > 0 && telemetry_prefix.back() != '/') {
        telemetry_prefix = telemetry_prefix += "/";
    }

    bool telemetry_enabled = defaults::TELEMETRY_ENABLED;
    const auto settings_telemetry_enabled_it = settings.find("telemetry_enabled");
    if (settings_telemetry_enabled_it != settings.end()) {
        telemetry_enabled = settings_telemetry_enabled_it->get<bool>();
    } else {
        telemetry_enabled = defaults::TELEMETRY_ENABLED;
    }

    bool validate_schema = defaults::VALIDATE_SCHEMA;
    const auto settings_validate_schema_it = settings.find("validate_schema");
    if (settings_validate_schema_it != settings.end()) {
        validate_schema = settings_validate_schema_it->get<bool>();
    } else {
        validate_schema = defaults::VALIDATE_SCHEMA;
    }

    runtime_settings = std::make_unique<RuntimeSettings>(prefix, etc_dir, data_dir, modules_dir, logging_config_file,
                                                         telemetry_prefix, telemetry_enabled, validate_schema);
}

const RuntimeSettings& ManagerSettings::get_runtime_settings() const {
    return *runtime_settings.get();
}

<<<<<<< HEAD
ModuleCallbacks::ModuleCallbacks(const std::function<void(ModuleAdapter module_adapter)>& register_module_adapter,
                                 const std::function<std::vector<cmd>(const json& connections)>& everest_register,
                                 const std::function<void(ModuleConfigs module_configs, const ModuleInfo& info)>& init,
                                 const std::function<void()>& ready, const std::function<void()>& shutdown) :
    register_module_adapter(register_module_adapter), everest_register(everest_register), init(init), ready(ready), shutdown(shutdown) {
=======
ModuleCallbacks::ModuleCallbacks(
    const std::function<void(ModuleAdapter module_adapter)>& register_module_adapter,
    const std::function<std::vector<cmd>(const RequirementInitialization& requirement_init)>& everest_register,
    const std::function<void(ModuleConfigs module_configs, const ModuleInfo& info)>& init,
    const std::function<void()>& ready) :
    register_module_adapter(register_module_adapter), everest_register(everest_register), init(init), ready(ready) {
>>>>>>> ac8872b9
}

ModuleLoader::ModuleLoader(int argc, char* argv[], ModuleCallbacks callbacks, VersionInformation version_information) :
    runtime_settings(nullptr), callbacks(std::move(callbacks)), version_information(std::move(version_information)) {
    if (!this->parse_command_line(argc, argv)) {
        this->should_exit = true;
        return;
    }
}

int ModuleLoader::initialize() {
    if (this->should_exit) {
        return 0;
    }
    Logging::init(this->logging_config_file.string(), this->module_id);

    const auto start_time = std::chrono::system_clock::now();

    this->mqtt = std::make_shared<MQTTAbstraction>(this->mqtt_settings);
    this->mqtt->connect();
    this->mqtt->spawn_main_loop_thread();

    const auto result = get_module_config(this->mqtt, this->module_id);
    const auto get_config_time = std::chrono::system_clock::now();
    EVLOG_debug << "Module " << fmt::format(TERMINAL_STYLE_OK, "{}", module_id) << " get_config() ["
                << std::chrono::duration_cast<std::chrono::milliseconds>(get_config_time - start_time).count() << "ms]";

    this->runtime_settings = std::make_unique<RuntimeSettings>(result.at("settings"));

    if (!this->runtime_settings) {
        return 0;
    }

    const auto& rs = this->runtime_settings;
    try {
        const auto config = Config(this->mqtt_settings, result);
        const auto config_instantiation_time = std::chrono::system_clock::now();
        EVLOG_debug
            << "Module " << fmt::format(TERMINAL_STYLE_OK, "{}", module_id) << " after Config() instantiation ["
            << std::chrono::duration_cast<std::chrono::milliseconds>(config_instantiation_time - start_time).count()
            << "ms]";

        if (!config.contains(this->module_id)) {
            EVLOG_error << fmt::format("Module id '{}' not found in config!", this->module_id);
            return 2;
        }

        const std::string module_identifier = config.printable_identifier(this->module_id);
        const auto module_name = config.get_module_name(this->module_id);
        if ((this->application_name != module_name) and (this->application_name != module_identifier)) {
            EVLOG_error << fmt::format(
                "Module id '{}': Expected a '{}' module, but it looks like you started a '{}' module.", this->module_id,
                module_name, this->application_name);
        }
        EVLOG_debug << fmt::format("Initializing framework for module {}...", module_identifier);
        EVLOG_verbose << fmt::format("Setting process name to: '{}'...", module_identifier);
        const int prctl_return = prctl(PR_SET_NAME, module_identifier.c_str());
        if (prctl_return == 1) {
            EVLOG_warning << fmt::format("Could not set process name to '{}', it remains '{}'", module_identifier,
                                         this->original_process_name);
        }
        Logging::update_process_name(module_identifier);

        auto everest = Everest(this->module_id, config, rs->validate_schema, this->mqtt, rs->telemetry_prefix,
                               rs->telemetry_enabled);

        // module import
        EVLOG_debug << fmt::format("Initializing module {}...", module_identifier);

        if (!everest.connect()) {
            if (this->mqtt_settings.broker_socket_path.empty()) {
                EVLOG_error << fmt::format("Cannot connect to MQTT broker at {}:{}", this->mqtt_settings.broker_host,
                                           this->mqtt_settings.broker_port);
            } else {
                EVLOG_error << fmt::format("Cannot connect to MQTT broker socket at {}",
                                           this->mqtt_settings.broker_socket_path);
            }
            return 1;
        }

        ModuleAdapter module_adapter;

        module_adapter.call = [&everest](const Requirement& req, const std::string& cmd_name, Parameters args) {
            return everest.call_cmd(req, cmd_name, std::move(args));
        };

        module_adapter.publish = [&everest](const std::string& param1, const std::string& param2, Value param3) {
            return everest.publish_var(param1, param2, std::move(param3));
        };

        module_adapter.subscribe = [&everest](const Requirement& req, const std::string& var_name,
                                              const ValueCallback& callback) {
            return everest.subscribe_var(req, var_name, callback);
        };

        module_adapter.get_error_manager_impl = [&everest](const std::string& impl_id) {
            return everest.get_error_manager_impl(impl_id);
        };

        module_adapter.get_error_state_monitor_impl = [&everest](const std::string& impl_id) {
            return everest.get_error_state_monitor_impl(impl_id);
        };

        module_adapter.get_error_factory = [&everest](const std::string& impl_id) {
            return everest.get_error_factory(impl_id);
        };

        module_adapter.get_error_manager_req = [&everest](const Requirement& req) {
            return everest.get_error_manager_req(req);
        };

        module_adapter.get_error_state_monitor_req = [&everest](const Requirement& req) {
            return everest.get_error_state_monitor_req(req);
        };

        module_adapter.get_global_error_manager = [&everest]() { return everest.get_global_error_manager(); };

        module_adapter.get_global_error_state_monitor = [&everest]() {
            return everest.get_global_error_state_monitor();
        };

        // NOLINTNEXTLINE(modernize-avoid-bind): prefer bind here for readability
        module_adapter.ext_mqtt_publish =
            std::bind(&Everest::Everest::external_mqtt_publish, &everest, std::placeholders::_1, std::placeholders::_2);

        module_adapter.ext_mqtt_subscribe = [&everest](const std::string& topic, const StringHandler& handler) {
            return everest.provide_external_mqtt_handler(topic, handler);
        };

        module_adapter.ext_mqtt_subscribe_pair = [&everest](const std::string& topic,
                                                            const StringPairHandler& handler) {
            return everest.provide_external_mqtt_handler(topic, handler);
        };

        module_adapter.telemetry_publish = [&everest](const std::string& category, const std::string& subcategory,
                                                      const std::string& type, const TelemetryMap& telemetry) {
            return everest.telemetry_publish(category, subcategory, type, telemetry);
        };

        module_adapter.get_mapping = [&everest]() { return everest.get_3_tier_model_mapping(); };

        this->callbacks.register_module_adapter(module_adapter);

        // FIXME (aw): would be nice to move this config related thing toward the module_init function
        const std::vector<cmd> cmds =
            this->callbacks.everest_register(config.get_requirement_initialization(this->module_id));

        for (const auto& command : cmds) {
            everest.provide_cmd(command);
        }

        const auto module_configs = config.get_module_configs(this->module_id);
        auto module_info = config.get_module_info(this->module_id);
        populate_module_info_path_from_runtime_settings(module_info, *rs);
        module_info.telemetry_enabled = everest.is_telemetry_enabled();
        const auto module_mappings = everest.get_3_tier_model_mapping();
        if (module_mappings.has_value()) {
            module_info.mapping = module_mappings.value().module;
        }

        this->callbacks.init(module_configs, module_info);

        everest.spawn_main_loop_thread();

        // register the modules ready handler with the framework
        // this handler gets called when the global ready signal is received
        everest.register_on_ready_handler(this->callbacks.ready);

        // register the modules shutdown handler with the framework
        // this handler gets called when the global shutdown signal is received
        everest.register_on_shutdown_handler(this->callbacks.shutdown);

        // the module should now be ready
        everest.signal_ready();

        const auto end_time = std::chrono::system_clock::now();
        EVLOG_info << "Module " << fmt::format(TERMINAL_STYLE_BLUE, "{}", module_id) << " initialized ["
                   << std::chrono::duration_cast<std::chrono::milliseconds>(end_time - start_time).count() << "ms]";

        everest.wait_for_main_loop_end();

        EVLOG_info << "Exiting...";
    } catch (boost::exception& e) {
        EVLOG_critical << fmt::format("Caught top level boost::exception:\n{}", boost::diagnostic_information(e, true));
    } catch (std::exception& e) {
        EVLOG_critical << fmt::format("Caught top level std::exception:\n{}", boost::diagnostic_information(e, true));
    }

    return 0;
}

bool ModuleLoader::parse_command_line(int argc, char* argv[]) {
    po::options_description desc("EVerest");
    desc.add_options()("version", "Print version and exit");
    desc.add_options()("help,h", "produce help message");
    desc.add_options()("prefix", po::value<std::string>(), "Set main EVerest directory");
    desc.add_options()("module,m", po::value<std::string>(),
                       "Which module should be executed (module id from config file)");
    desc.add_options()("dontvalidateschema", "Don't validate json schema on every message");
    desc.add_options()("log_config", po::value<std::string>(), "The path to a custom logging config");
    desc.add_options()("mqtt_broker_socket_path", po::value<std::string>(), "The MQTT broker socket path");
    desc.add_options()("mqtt_broker_host", po::value<std::string>(), "The MQTT broker hostname");
    desc.add_options()("mqtt_broker_port", po::value<int>(), "The MQTT broker port");
    desc.add_options()("mqtt_everest_prefix", po::value<std::string>(), "The MQTT everest prefix");
    desc.add_options()("mqtt_external_prefix", po::value<std::string>(), "The external MQTT prefix");

    po::variables_map vm;
    po::store(po::parse_command_line(argc, argv, desc), vm);
    po::notify(vm);

    if (argc > 0) {
        const std::string argv0 = argv[0];
        if (not argv0.empty()) {
            this->application_name = fs::path(argv0).stem().string();
        }
    }

    if (vm.count("help") != 0) {
        std::cout << desc << "\n";
        return false;
    }

    if (vm.count("version") != 0) {
        std::cout << argv[0] << " (" << this->version_information.project_name << " "
                  << this->version_information.project_version << " " << this->version_information.git_version << ")"
                  << std::endl;
        return false;
    }

    std::string mqtt_broker_socket_path;
    if (vm.count("mqtt_broker_socket_path") != 0) {
        mqtt_broker_socket_path = vm["mqtt_broker_socket_path"].as<std::string>();
    }

    std::string mqtt_broker_host;
    if (vm.count("mqtt_broker_host") != 0) {
        mqtt_broker_host = vm["mqtt_broker_host"].as<std::string>();
        if (!mqtt_broker_socket_path.empty()) {
            // invalid configuration, can't have both UDS and IDS
            throw BootException(
                fmt::format("Setting both the Unix Domain Socket {} and Internet Domain Socket {} in config is invalid",
                            mqtt_broker_socket_path, mqtt_broker_host));
        }
    } else {
        mqtt_broker_host = defaults::MQTT_BROKER_HOST;
    }

    // overwrite mqtt broker host with environment variable
    // NOLINTNEXTLINE(concurrency-mt-unsafe): not problematic that this function is not threadsafe here
    const char* mqtt_server_address = std::getenv("MQTT_SERVER_ADDRESS");
    if (mqtt_server_address != nullptr) {
        mqtt_broker_host = mqtt_server_address;

        if (!mqtt_broker_socket_path.empty()) {
            // invalid configuration, can't have both UDS and IDS
            throw BootException(
                fmt::format("Setting both the Unix Domain Socket {} and Internet Domain Socket {} in "
                            "config and as environment variable respectivelly (as MQTT_SERVER_ADDRESS) is not allowed",
                            mqtt_broker_socket_path, mqtt_broker_host));
        }
    }

    int mqtt_broker_port = defaults::MQTT_BROKER_PORT;
    if (vm.count("mqtt_broker_port") != 0) {
        mqtt_broker_port = vm["mqtt_broker_port"].as<int>();
    }

    // overwrite mqtt broker port with environment variable
    // NOLINTNEXTLINE(concurrency-mt-unsafe): not problematic that this function is not threadsafe here
    const char* mqtt_server_port = std::getenv("MQTT_SERVER_PORT");

    if (mqtt_server_port != nullptr) {
        try {
            mqtt_broker_port = std::stoi(mqtt_server_port);
        } catch (...) {
            EVLOG_warning << "Environment variable MQTT_SERVER_PORT set, but not set to an integer. Ignoring.";
        }
    }

    std::string mqtt_everest_prefix;
    if (vm.count("mqtt_everest_prefix") != 0) {
        mqtt_everest_prefix = vm["mqtt_everest_prefix"].as<std::string>();
    } else {
        mqtt_everest_prefix = defaults::MQTT_EVEREST_PREFIX;
    }

    // always make sure the everest mqtt prefix ends with '/'
    if (mqtt_everest_prefix.length() > 0 && mqtt_everest_prefix.back() != '/') {
        mqtt_everest_prefix = mqtt_everest_prefix += "/";
    }

    std::string mqtt_external_prefix;
    if (vm.count("mqtt_external_prefix") != 0) {
        mqtt_external_prefix = vm["mqtt_external_prefix"].as<std::string>();
    } else {
        mqtt_external_prefix = "";
    }

    if (not mqtt_broker_socket_path.empty()) {
        populate_mqtt_settings(this->mqtt_settings, mqtt_broker_socket_path, mqtt_everest_prefix, mqtt_external_prefix);
    } else {
        populate_mqtt_settings(this->mqtt_settings, mqtt_broker_host, mqtt_broker_port, mqtt_everest_prefix,
                               mqtt_external_prefix);
    }

    if (vm.count("log_config") != 0) {
        auto command_line_logging_config_file = vm["log_config"].as<std::string>();
        this->logging_config_file =
            assert_file(command_line_logging_config_file, "Command line provided logging config");

    } else {
        auto default_logging_config_file = assert_dir(defaults::PREFIX, "Default prefix") /
                                           fs::path(defaults::SYSCONF_DIR) / defaults::NAMESPACE /
                                           defaults::LOGGING_CONFIG_NAME;

        this->logging_config_file = assert_file(default_logging_config_file, "Default logging config");
    }

    this->original_process_name = argv[0];

    if (vm.count("module") != 0) {
        this->module_id = vm["module"].as<std::string>();
    } else {
        EVTHROW(EVEXCEPTION(EverestApiError, "--module parameter is required"));
    }

    return true;
}

} // namespace Everest

NLOHMANN_JSON_NAMESPACE_BEGIN
void adl_serializer<Everest::RuntimeSettings>::to_json(nlohmann::json& j, const Everest::RuntimeSettings& r) {
    j = {{"prefix", r.prefix},
         {"etc_dir", r.etc_dir},
         {"data_dir", r.data_dir},
         {"modules_dir", r.modules_dir},
         {"telemetry_prefix", r.telemetry_prefix},
         {"telemetry_enabled", r.telemetry_enabled},
         {"validate_schema", r.validate_schema}};
}

void adl_serializer<Everest::RuntimeSettings>::from_json(const nlohmann::json& j, Everest::RuntimeSettings& r) {
    r.prefix = j.at("prefix").get<std::string>();
    r.etc_dir = j.at("etc_dir").get<std::string>();
    r.data_dir = j.at("data_dir").get<std::string>();
    r.modules_dir = j.at("modules_dir").get<std::string>();
    r.telemetry_prefix = j.at("telemetry_prefix").get<std::string>();
    r.telemetry_enabled = j.at("telemetry_enabled").get<bool>();
    r.validate_schema = j.at("validate_schema").get<bool>();
}
NLOHMANN_JSON_NAMESPACE_END<|MERGE_RESOLUTION|>--- conflicted
+++ resolved
@@ -388,20 +388,12 @@
     return *runtime_settings.get();
 }
 
-<<<<<<< HEAD
-ModuleCallbacks::ModuleCallbacks(const std::function<void(ModuleAdapter module_adapter)>& register_module_adapter,
-                                 const std::function<std::vector<cmd>(const json& connections)>& everest_register,
-                                 const std::function<void(ModuleConfigs module_configs, const ModuleInfo& info)>& init,
-                                 const std::function<void()>& ready, const std::function<void()>& shutdown) :
-    register_module_adapter(register_module_adapter), everest_register(everest_register), init(init), ready(ready), shutdown(shutdown) {
-=======
 ModuleCallbacks::ModuleCallbacks(
     const std::function<void(ModuleAdapter module_adapter)>& register_module_adapter,
     const std::function<std::vector<cmd>(const RequirementInitialization& requirement_init)>& everest_register,
     const std::function<void(ModuleConfigs module_configs, const ModuleInfo& info)>& init,
-    const std::function<void()>& ready) :
-    register_module_adapter(register_module_adapter), everest_register(everest_register), init(init), ready(ready) {
->>>>>>> ac8872b9
+    const std::function<void()>& ready, const std::function<void()>& shutdow) :
+    register_module_adapter(register_module_adapter), everest_register(everest_register), init(init), ready(ready), shutdown(shutdown) {
 }
 
 ModuleLoader::ModuleLoader(int argc, char* argv[], ModuleCallbacks callbacks, VersionInformation version_information) :
