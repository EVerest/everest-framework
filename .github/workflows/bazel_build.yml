--- conflicted
+++ resolved
@@ -1,8 +1,5 @@
 name: Bazel Build
 run-name: ${{ github.actor }} is building with bazel
-<<<<<<< HEAD
-on: [pull_request]
-=======
 on: 
   pull_request: {}
   workflow_dispatch:
@@ -15,7 +12,6 @@
         options:
           - 'ubuntu-22.04'
           - 'large-ubuntu-22.04-xxl'
->>>>>>> 95b52596
 jobs:
   bazel-build:
     runs-on: ${{ inputs.runner || 'ubuntu-22.04' }}
